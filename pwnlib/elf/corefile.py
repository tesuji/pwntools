# -*- coding: utf-8 -*-
"""Read information from Core Dumps.

Core dumps are extremely useful when writing exploits, even outside of
the normal act of debugging things.

Using Corefiles to Automate Exploitation
----------------------------------------

For example, if you have a trivial buffer overflow and don't want to
open up a debugger or calculate offsets, you can use a generated core
dump to extract the relevant information.

.. code-block:: c

    #include <string.h>
    #include <stdlib.h>
    #include <unistd.h>
    void win() {
        system("sh");
    }
    int main(int argc, char** argv) {
        char buffer[64];
        strcpy(buffer, argv[1]);
    }

.. code-block:: shell

    $ gcc crash.c -m32 -o crash -fno-stack-protector

.. code-block:: python

    from pwn import *

    # Generate a cyclic pattern so that we can auto-find the offset
    payload = cyclic(128)

    # Run the process once so that it crashes
    process(['./crash', payload]).wait()

    # Get the core dump
    core = Coredump('./core')

    # Our cyclic pattern should have been used as the crashing address
    assert pack(core.eip) in payload

    # Cool! Now let's just replace that value with the address of 'win'
    crash = ELF('./crash')
    payload = fit({
        cyclic_find(core.eip): crash.symbols.win
    })

    # Get a shell!
    io = process(['./crash', payload])
    io.sendline('id')
    print io.recvline()
    # uid=1000(user) gid=1000(user) groups=1000(user)

Module Members
----------------------------------------

"""
from __future__ import absolute_import

import collections
import ctypes
import glob
import gzip
import re
import os
import socket
import StringIO
import tempfile

import elftools
from elftools.common.py3compat import bytes2str
from elftools.common.utils import roundup
from elftools.common.utils import struct_parse
from elftools.construct import CString

from pwnlib import atexit
from pwnlib.context import context
from pwnlib.elf.datatypes import *
from pwnlib.elf.elf import ELF
from pwnlib.log import getLogger
from pwnlib.tubes.process import process
from pwnlib.tubes.ssh import ssh_channel
from pwnlib.tubes.tube import tube
from pwnlib.util.fiddling import b64d
from pwnlib.util.fiddling import unhex
from pwnlib.util.misc import read
from pwnlib.util.misc import write
from pwnlib.util.packing import pack
from pwnlib.util.packing import unpack_many

log = getLogger(__name__)

prstatus_types = {
    'i386': elf_prstatus_i386,
    'amd64': elf_prstatus_amd64,
    'arm': elf_prstatus_arm,
    'aarch64': elf_prstatus_aarch64
}

prpsinfo_types = {
    32: elf_prpsinfo_32,
    64: elf_prpsinfo_64,
}

siginfo_types = {
    32: elf_siginfo_32,
    64: elf_siginfo_64
}

# Slightly modified copy of the pyelftools version of the same function,
# until they fix this issue:
# https://github.com/eliben/pyelftools/issues/93
def iter_notes(self):
    """ Iterates the list of notes in the segment.
    """
    offset = self['p_offset']
    end = self['p_offset'] + self['p_filesz']
    while offset < end:
        note = struct_parse(
            self.elffile.structs.Elf_Nhdr,
            self.stream,
            stream_pos=offset)
        note['n_offset'] = offset
        offset += self.elffile.structs.Elf_Nhdr.sizeof()
        self.stream.seek(offset)
        # n_namesz is 4-byte aligned.
        disk_namesz = roundup(note['n_namesz'], 2)
        note['n_name'] = bytes2str(
            CString('').parse(self.stream.read(disk_namesz)))
        offset += disk_namesz

        desc_data = bytes2str(self.stream.read(note['n_descsz']))
        note['n_desc'] = desc_data
        offset += roundup(note['n_descsz'], 2)
        note['n_size'] = offset - note['n_offset']
        yield note

class Mapping(object):
    """Encapsulates information about a memory mapping in a :class:`Corefile`.
    """
    def __init__(self, core, name, start, stop, flags):
        self._core=core

        #: :class:`str`: Name of the mapping, e.g. ``'/bin/bash'`` or ``'[vdso]'``.
        self.name = name or ''

        #: :class:`int`: First mapped byte in the mapping
        self.start = start

        #: :class:`int`: First byte after the end of hte mapping
        self.stop = stop

        #: :class:`int`: Size of the mapping, in bytes
        self.size = stop-start

        #: :class:`int`: Mapping flags, using e.g. ``PROT_READ`` and so on.
        self.flags = flags

    @property
    def path(self):
        """:class:`str`: Alias for :attr:`.Mapping.name`"""
        return self.name

    @property
    def address(self):
        """:class:`int`: Alias for :data:`Mapping.start`."""
        return self.start

    @property
    def permstr(self):
        """:class:`str`: Human-readable memory permission string, e.g. ``r-xp``."""
        flags = self.flags
        return ''.join(['r' if flags & 4 else '-',
                        'w' if flags & 2 else '-',
                        'x' if flags & 1 else '-',
                        'p'])
    def __str__(self):
        return '%x-%x %s %x %s' % (self.start,self.stop,self.permstr,self.size,self.name)

    def __repr__(self):
        return '%s(%r, start=%#x, stop=%#x, size=%#x, flags=%#x)' \
            % (self.__class__.__name__,
               self.name,
               self.start,
               self.stop,
               self.size,
               self.flags)

    def __int__(self):
        return self.start

    @property
    def data(self):
        """:class:`str`: Memory of the mapping."""
        return self._core.read(self.start, self.size)

    def __getitem__(self, item):
        if isinstance(item, slice):
            start = int(item.start or self.start)
            stop  = int(item.stop or self.stop)

            # Negative slices...
            if start < 0:
                start += self.stop
            if stop < 0:
                stop += self.stop

            if not (self.start <= start <= stop <= self.stop):
                log.error("Byte range [%#x:%#x] not within range [%#x:%#x]" \
                    % (start, stop, self.start, self.stop))

            data = self._core.read(start, stop-start)

            if item.step == 1:
                return data
            return data[::item.step]

        return self._core.read(item, 1)

    def __contains__(self, item):
        return self.start <= item < self.stop

    def find(self, sub, start=None, end=None):
        """Similar to str.find() but works on our address space"""
        if start is None:
            start = self.start
        if end is None:
            end = self.stop

        result = self.data.find(sub, start-self.address, end-self.address)

        if result == -1:
            return result

        return result + self.address

    def rfind(self, sub, start=None, end=None):
        """Similar to str.rfind() but works on our address space"""
        if start is None:
            start = self.start
        if end is None:
            end = self.stop

        result = self.data.rfind(sub, start-self.address, end-self.address)

        if result == -1:
            return result

        return result + self.address

class Corefile(ELF):
    r"""Enhances the inforation available about a corefile (which is an extension
    of the ELF format) by permitting extraction of information about the mapped
    data segments, and register state.

    Registers can be accessed directly, e.g. via ``core_obj.eax`` and enumerated
    via :data:`Corefile.registers`.

    Arguments:
        core: Path to the core file.  Alternately, may be a :class:`.process` instance,
              and the core file will be located automatically.

    ::

        >>> c = Corefile('./core')
        >>> hex(c.eax)
        '0xfff5f2e0'
        >>> c.registers
        {'eax': 4294308576,
         'ebp': 1633771891,
         'ebx': 4151132160,
         'ecx': 4294311760,
         'edi': 0,
         'edx': 4294308700,
         'eflags': 66050,
         'eip': 1633771892,
         'esi': 0,
         'esp': 4294308656,
         'orig_eax': 4294967295,
         'xcs': 35,
         'xds': 43,
         'xes': 43,
         'xfs': 0,
         'xgs': 99,
         'xss': 43}

    Mappings can be iterated in order via :attr:`Corefile.mappings`.

    ::

        >>> Corefile('./core').mappings
        [Mapping('/home/user/pwntools/crash', start=0x8048000, stop=0x8049000, size=0x1000, flags=0x5),
         Mapping('/home/user/pwntools/crash', start=0x8049000, stop=0x804a000, size=0x1000, flags=0x4),
         Mapping('/home/user/pwntools/crash', start=0x804a000, stop=0x804b000, size=0x1000, flags=0x6),
         Mapping(None, start=0xf7528000, stop=0xf7529000, size=0x1000, flags=0x6),
         Mapping('/lib/i386-linux-gnu/libc-2.19.so', start=0xf7529000, stop=0xf76d1000, size=0x1a8000, flags=0x5),
         Mapping('/lib/i386-linux-gnu/libc-2.19.so', start=0xf76d1000, stop=0xf76d2000, size=0x1000, flags=0x0),
         Mapping('/lib/i386-linux-gnu/libc-2.19.so', start=0xf76d2000, stop=0xf76d4000, size=0x2000, flags=0x4),
         Mapping('/lib/i386-linux-gnu/libc-2.19.so', start=0xf76d4000, stop=0xf76d5000, size=0x1000, flags=0x6),
         Mapping(None, start=0xf76d5000, stop=0xf76d8000, size=0x3000, flags=0x6),
         Mapping(None, start=0xf76ef000, stop=0xf76f1000, size=0x2000, flags=0x6),
         Mapping('[vdso]', start=0xf76f1000, stop=0xf76f2000, size=0x1000, flags=0x5),
         Mapping('/lib/i386-linux-gnu/ld-2.19.so', start=0xf76f2000, stop=0xf7712000, size=0x20000, flags=0x5),
         Mapping('/lib/i386-linux-gnu/ld-2.19.so', start=0xf7712000, stop=0xf7713000, size=0x1000, flags=0x4),
         Mapping('/lib/i386-linux-gnu/ld-2.19.so', start=0xf7713000, stop=0xf7714000, size=0x1000, flags=0x6),
         Mapping('[stack]', start=0xfff3e000, stop=0xfff61000, size=0x23000, flags=0x6)]

    Example:

        The Linux kernel may not overwrite an existing core-file.

        >>> if os.path.exists('core'): os.unlink('core')

        Let's build an example binary which should eat ``R0=0xdeadbeef``
        and ``PC=0xcafebabe``.

        If we run the binary and then wait for it to exit, we can get its
        core file.

        >>> context.clear(arch='arm')
        >>> shellcode = shellcraft.mov('r0', 0xdeadbeef)
        >>> shellcode += shellcraft.mov('r1', 0xcafebabe)
        >>> shellcode += 'bx r1'
        >>> address = 0x41410000
        >>> elf = ELF.from_assembly(shellcode, vma=address)
        >>> io = elf.process(env={'HELLO': 'WORLD'})
        >>> io.poll(block=True)
        -11

        You can specify a full path a la ``Corefile('/path/to/core')``,
        but you can also just access the :attr:`.process.corefile` attribute.

        >>> core = io.corefile

        The core file has a :attr:`.Corefile.exe` property, which is a :class:`.Mapping`
        object.  Each mapping can be accessed with virtual addresses via subscript, or
        contents can be examined via the :attr:`.Mapping.data` attribute.

        >>> core.exe.address == address
        True

        The core file also has registers which can be accessed direclty.
        Pseudo-registers ``pc`` and ``sp`` are available on all architectures,
        to make writing architecture-agnostic code more simple.

        >>> core.pc == 0xcafebabe
        True
        >>> core.r0 == 0xdeadbeef
        True
        >>> core.sp == core.r13
        True

        We may not always know which signal caused the core dump, or what address
        caused a segmentation fault.  Instead of accessing registers directly, we
        can also extract this information from the core dump.

        On QEMU-generated core dumps, this information is unavailable, so we
        substitute the value of PC.  In our example, that's correct anyway.

        >>> core.fault_addr == 0xcafebabe
        True
        >>> core.signal
        11

        Core files can also be generated from running processes.
        This requires GDB to be installed, and can only be done with native
        processes.  Getting a "complete" corefile requires GDB 7.11 or better.

        >>> elf = ELF('/bin/bash')
        >>> context.clear(binary=elf)
        >>> io = process(elf.path, env={'HELLO': 'WORLD'})
        >>> core = io.corefile

        Data can also be extracted directly from the corefile.

        >>> core.exe[elf.address:elf.address+4]
        '\x7fELF'
        >>> core.exe.data[:4]
        '\x7fELF'

        Various other mappings are available by name.  On Linux, 32-bit Intel binaries
        should have a VDSO section.  Since our ELF is statically linked, there is
        no libc which gets mapped.

        >>> core.vdso.data[:4]
        '\x7fELF'
        >>> core.libc # doctest: +ELLIPSIS
        Mapping('/lib/x86_64-linux-gnu/libc-...', ...)

        The corefile also contains a :attr:`.Corefile.stack` property, which gives
        us direct access to the stack contents.  On Linux, the very top of the stack
        should contain two pointer-widths of NULL bytes, preceded by the NULL-
        terminated path to the executable (as passed via the first arg to ``execve``).

        >>> stack_end = core.exe.name
        >>> stack_end += '\x00' * (1+8)
        >>> core.stack.data.endswith(stack_end)
        True
        >>> len(core.stack.data) == core.stack.size
        True

        We can also directly access the environment variables and arguments.

        >>> 'HELLO' in core.env
        True
        >>> core.getenv('HELLO')
        'WORLD'
        >>> core.argc
        1
        >>> core.argv[0] in core.stack
        True
        >>> core.string(core.argv[0]) == core.exe.path
        True

        Corefiles can also be pulled from remote machines via SSH!

        >>> s = ssh('travis', 'example.pwnme')
        >>> _ = s.set_working_directory()
        >>> elf = ELF.from_assembly(shellcraft.trap())
        >>> path = s.upload(elf.path)
        >>> _ =s.chmod('+x', path)
        >>> io = s.process(path)
        >>> io.wait()
        -1
        >>> io.corefile.signal == signal.SIGTRAP # doctest: +SKIP
        True

<<<<<<< HEAD
        Make sure fault_addr synthesis works for amd64 on ret.

        >>> context.clear(arch='amd64')
        >>> elf = ELF.from_assembly('push 1234; ret')
        >>> io = elf.process()
        >>> io.wait()
        >>> io.corefile.fault_addr
        1234
=======
    Tests:

        These are extra tests not meant to serve as examples.

        Corefile.getenv() works correctly, even if the environment variable's
        value contains embedded '='. Corefile is able to find the stack, even
        if the stack pointer doesn't point at the stack.

        >>> elf = ELF.from_assembly(shellcraft.crash())
        >>> io = elf.process(env={'FOO': 'BAR=BAZ'})
        >>> io.wait()
        >>> core = io.corefile
        >>> core.getenv('FOO')
        'BAR=BAZ'
        >>> core.sp == 0
        True
        >>> core.sp in core.stack
        False

        Corefile gracefully handles the stack being filled with garbage, including
        argc / argv / envp being overwritten.

        >>> context.clear(arch='i386')
        >>> assembly = '''
        ... LOOP:
        ...   mov dword ptr [esp], 0x41414141
        ...   pop eax
        ...   jmp LOOP
        ... '''
        >>> elf = ELF.from_assembly(assembly)
        >>> io = elf.process()
        >>> io.wait()
        >>> core = io.corefile
        >>> core.argc, core.argv, core.env
        (0, [], {})
        >>> core.stack.data.endswith('AAAA')
        True
        >>> core.fault_addr == core.sp
        True
>>>>>>> cca1083f
    """

    _fill_gaps = False

    def __init__(self, *a, **kw):
        #: The NT_PRSTATUS object.
        self.prstatus = None

        #: The NT_PRPSINFO object
        self.prpsinfo = None

        #: The NT_SIGINFO object
        self.siginfo = None

        #: :class:`dict`: Dictionary of memory mappings from ``address`` to ``name``
        self.mappings = []

        #: :class:`int`: Address of the stack base
        self.stack    = None

        #: :class:`dict`: Environment variables read from the stack.  Keys are
        #: the environment variable name, values are the memory address of the
        #: variable.
        #:
        #: Note: Use with the :meth:`.ELF.string` method to extract them.
        #:
        #: Note: If FOO=BAR is in the environment, self.env['FOO'] is the
        #:       address of the string "BAR\x00".
        self.env = {}

        #: :class:`list`: List of addresses of arguments on the stack.
        self.argv = []

        #: :class:`int`: Number of arguments passed
        self.argc = 0

        # Pointer to the executable filename on the stack
        self.at_execfn = 0

        # Pointer to the entry point
        self.at_entry = 0

        try:
            super(Corefile, self).__init__(*a, **kw)
        except IOError:
            log.warning("No corefile.  Have you set /proc/sys/kernel/core_pattern?")
            raise

        self.load_addr = 0
        self._address  = 0

        if not self.elftype == 'CORE':
            log.error("%s is not a valid corefile" % self.file.name)

        if not self.arch in prstatus_types.keys():
            log.warn_once("%s does not use a supported corefile architecture, registers are unavailable" % self.file.name)

        prstatus_type = prstatus_types.get(self.arch, None)
        prpsinfo_type = prpsinfo_types.get(self.bits, None)
        siginfo_type = siginfo_types.get(self.bits, None)

        with log.waitfor("Parsing corefile...") as w:
            self._load_mappings()

            for segment in self.segments:
                if not isinstance(segment, elftools.elf.segments.NoteSegment):
                    continue
                for note in iter_notes(segment):
                    # Try to find NT_PRSTATUS.  Note that pyelftools currently
                    # mis-identifies the enum name as 'NT_GNU_ABI_TAG'.
                    if prstatus_type and \
                       note.n_descsz == ctypes.sizeof(prstatus_type) and \
                       note.n_type == 'NT_GNU_ABI_TAG':
                        self.NT_PRSTATUS = note
                        self.prstatus = prstatus_type.from_buffer_copy(note.n_desc)

                    # Try to find NT_PRPSINFO
                    # Note that pyelftools currently mis-identifies the enum name
                    # as 'NT_GNU_BUILD_ID'
                    if note.n_descsz == ctypes.sizeof(prpsinfo_type) and \
                       note.n_type == 'NT_GNU_BUILD_ID':
                        self.NT_PRPSINFO = note
                        self.prpsinfo = prpsinfo_type.from_buffer_copy(note.n_desc)

                    # Try to find NT_SIGINFO so we can see the fault
                    if note.n_type == 0x53494749:
                        self.NT_SIGINFO = note
                        self.siginfo = siginfo_type.from_buffer_copy(note.n_desc)

                    # Try to find the list of mapped files
                    if note.n_type == constants.NT_FILE:
                        with context.local(bytes=self.bytes):
                            self._parse_nt_file(note)

                    # Try to find the auxiliary vector, which will tell us
                    # where the top of the stack is.
                    if note.n_type == constants.NT_AUXV:
                        with context.local(bytes=self.bytes):
                            self._parse_auxv(note)

            if not self.stack and self.mappings:
                self.stack = self.mappings[-1]

            if self.stack and self.mappings:
                for mapping in self.mappings:
                    if mapping.stop == self.stack:
                        mapping.name = '[stack]'
                        self.stack   = mapping
                        break
                else:
                    for mapping in self.mappings:
                        if self.stack in mapping:
                            mapping.name = '[stack]'
                            self.stack   = mapping
                            break
                    else:
                        log.warn('Could not find the stack!')
                        self.stack = None

            with context.local(bytes=self.bytes, log_level='warn'):
                try:
                    self._parse_stack()
                except ValueError:
                    # If there are no environment variables, we die by running
                    # off the end of the stack.
                    pass

            self._describe_core()

    def _parse_nt_file(self, note):
        t = tube()
        t.unrecv(note.n_desc)

        count = t.unpack()
        page_size = t.unpack()

        starts = []
        addresses = {}

        for i in range(count):
            start = t.unpack()
            end = t.unpack()
            ofs = t.unpack()
            starts.append(start)

        for i in range(count):
            filename = t.recvuntil('\x00', drop=True)
            start = starts[i]

            for mapping in self.mappings:
                if mapping.start == start:
                    mapping.name = filename

        self.mappings = sorted(self.mappings, key=lambda m: m.start)

        vvar = vdso = vsyscall = False
        for mapping in reversed(self.mappings):
            if mapping.name:
                continue

            if not vsyscall and mapping.start == 0xffffffffff600000:
                mapping.name = '[vsyscall]'
                vsyscall = True
                continue

            if mapping.start == self.at_sysinfo_ehdr \
            or (not vdso and mapping.size in [0x1000, 0x2000] \
                and mapping.flags == 5 \
                and self.read(mapping.start, 4) == '\x7fELF'):
                mapping.name = '[vdso]'
                vdso = True
                continue

            if not vvar and mapping.size == 0x2000 and mapping.flags == 4:
                mapping.name = '[vvar]'
                vvar = True
                continue

    @property
    def vvar(self):
        """:class:`Mapping`: Mapping for the vvar section"""
        for m in self.mappings:
            if m.name == '[vvar]':
                return m

    @property
    def vdso(self):
        """:class:`Mapping`: Mapping for the vdso section"""
        for m in self.mappings:
            if m.name == '[vdso]':
                return m

    @property
    def vsyscall(self):
        """:class:`Mapping`: Mapping for the vsyscall section"""
        for m in self.mappings:
            if m.name == '[vsyscall]':
                return m

    @property
    def libc(self):
        """:class:`Mapping`: First mapping for ``libc.so``"""
        expr = r'libc\b.*so$'

        for m in self.mappings:
            if not m.name:
                continue

            basename = os.path.basename(m.name)

            if re.match(expr, basename):
                return m

    @property
    def exe(self):
        """:class:`Mapping`: First mapping for the executable file."""
        for m in self.mappings:
            if self.at_entry and m.start <= self.at_entry <= m.stop:

                if not m.name and self.at_execfn:
                    m.name = self.string(self.at_execfn)

                return m

    @property
    def pid(self):
        """:class:`int`: PID of the process which created the core dump."""
        if self.prstatus:
            return int(self.prstatus.pr_pid)

    @property
    def ppid(self):
        """:class:`int`: Parent PID of the process which created the core dump."""
        if self.prstatus:
            return int(self.prstatus.pr_ppid)

    @property
    def signal(self):
        """:class:`int`: Signal which caused the core to be dumped.

        Example:

            >>> elf = ELF.from_assembly(shellcraft.trap())
            >>> io = elf.process()
            >>> io.wait()
            >>> io.corefile.signal == signal.SIGTRAP
            True

            >>> elf = ELF.from_assembly(shellcraft.crash())
            >>> io = elf.process()
            >>> io.wait()
            >>> io.corefile.signal == signal.SIGSEGV
            True
        """
        if self.siginfo:
            return int(self.siginfo.si_signo)
        if self.prstatus:
            return int(self.prstatus.pr_cursig)

    @property
    def fault_addr(self):
        """:class:`int`: Address which generated the fault, for the signals
            SIGILL, SIGFPE, SIGSEGV, SIGBUS.  This is only available in native
            core dumps created by the kernel.  If the information is unavailable,
<<<<<<< HEAD
            this returns the address of the instruction pointer."""
        fault_addr = 0

=======
            this returns the address of the instruction pointer.


        Example:

            >>> elf = ELF.from_assembly('mov eax, 0xdeadbeef; jmp eax', arch='i386')
            >>> io = elf.process()
            >>> io.wait()
            >>> io.corefile.fault_addr == io.corefile.eax == 0xdeadbeef
            True
        """
>>>>>>> cca1083f
        if self.siginfo:
            fault_addr = int(self.siginfo.sigfault_addr)

            # The fault_addr on AMD64 is zero if the crash occurs
            # after a "ret" instruction, if the "ret" would return
            # to an invalid address.  We need to extract the address
            # manually, as a convenience.
            if fault_addr == 0 and self.arch == 'amd64' and self.pc and self.sp:
                try:
                    code = self.read(self.pc, 1)
                    if code != '\xc3':
                        return fault_addr
                    address = self.unpack(self.sp)
                    return address
                except Exception:
                    # Could not read $rsp or $rip
                    pass

            return fault_addr

        # No embedded siginfo structure, so just return the
        # current instruction pointer.
        return getattr(self, 'pc', 0)

    @property
    def _pc_register(self):
        name = {
            'i386': 'eip',
            'amd64': 'rip',
        }.get(self.arch, 'pc')
        return name

    @property
    def pc(self):
        """:class:`int`: The program counter for the Corefile

        This is a cross-platform way to get e.g. ``core.eip``, ``core.rip``, etc.
        """
        return self.registers.get(self._pc_register, None)

    @property
    def _sp_register(self):
        name = {
            'i386': 'esp',
            'amd64': 'rsp',
        }.get(self.arch, 'sp')
        return name

    @property
    def sp(self):
        """:class:`int`: The program counter for the Corefile

        This is a cross-platform way to get e.g. ``core.esp``, ``core.rsp``, etc.
        """
        return self.registers.get(self._sp_register, None)

    def _describe(self):
        pass

    def _describe_core(self):
        gnu_triplet = '-'.join(map(str, (self.arch, self.bits, self.endian)))

        fields = [
            repr(self.path),
            '%-10s %s' % ('Arch:', gnu_triplet),
            '%-10s %#x' % ('%s:' % self._pc_register.upper(), getattr(self, 'pc', 0)),
            '%-10s %#x' % ('%s:' % self._sp_register.upper(), getattr(self, 'sp', 0)),
        ]

        if self.exe and self.exe.name:
            fields += [
                '%-10s %s' % ('Exe:', '%r (%#x)' % (self.exe.name, self.exe.address))
            ]

        if self.fault_addr:
            fields += [
                '%-10s %#x' % ('Fault:', self.fault_addr)
            ]

        log.info_once('\n'.join(fields))

    def _load_mappings(self):
        for s in self.segments:
            if s.header.p_type != 'PT_LOAD':
                continue

            mapping = Mapping(self,
                              None,
                              s.header.p_vaddr,
                              s.header.p_vaddr + s.header.p_memsz,
                              s.header.p_flags)
            self.mappings.append(mapping)

    def _parse_auxv(self, note):
        t = tube()
        t.unrecv(note.n_desc)

        for i in range(0, note.n_descsz, context.bytes * 2):
            key = t.unpack()
            value = t.unpack()

            # The AT_EXECFN entry is a pointer to the executable's filename
            # at the very top of the stack, followed by a word's with of
            # NULL bytes.  For example, on a 64-bit system...
            #
            # 0x7fffffffefe8  53 3d 31 34  33 00 2f 62  69 6e 2f 62  61 73 68 00  |S=14|3./b|in/b|ash.|
            # 0x7fffffffeff8  00 00 00 00  00 00 00 00                            |....|....|    |    |

            if key == constants.AT_EXECFN:
                self.at_execfn = value
                value = value & ~0xfff
                value += 0x1000
                self.stack = value

            if key == constants.AT_ENTRY:
                self.at_entry = value

            if key == constants.AT_PHDR:
                self.at_phdr = value

            if key == constants.AT_BASE:
                self.at_base = value

            if key == constants.AT_SYSINFO_EHDR:
                self.at_sysinfo_ehdr = value

    def _parse_stack(self):
        # Get a copy of the stack mapping
        stack = self.stack

        if not stack:
            return

        # AT_EXECFN is the start of the filename, e.g. '/bin/sh'
        # Immediately preceding is a NULL-terminated environment variable string.
        # We want to find the beginning of it
        if self.at_execfn:
            address = self.at_execfn-1
        else:
            log.debug('No AT_EXECFN')
            address = stack.stop
            address -= 2*self.bytes
            address -= 1
            address = stack.rfind('\x00', None, address)
            address += 1

        # Sanity check!
        try:
            assert stack[address] == '\x00'
        except AssertionError:
            # Something weird is happening.  Just don't touch it.
            log.debug("Something is weird")
            return
        except ValueError:
            # If the stack is not actually present in the coredump, we can't
            # read from the stack.  This will fail as:
            # ValueError: 'seek out of range'
            log.debug("ValueError")
            return

        # address is currently set to the NULL terminator of the last
        # environment variable.
        address = stack.rfind('\x00', None, address)

        # We've found the beginning of the last environment variable.
        # We should be able to search up the stack for the envp[] array to
        # find a pointer to this address, followed by a NULL.
        last_env_addr = address + 1
        p_last_env_addr = stack.find(pack(last_env_addr), None, last_env_addr)
        if p_last_env_addr < 0:
            # Something weird is happening.  Just don't touch it.
            log.warn_once("Found bad environment at %#x", last_env_addr)
            return

        # Sanity check that we did correctly find the envp NULL terminator.
        envp_nullterm = p_last_env_addr+context.bytes
        assert self.unpack(envp_nullterm) == 0

        # We've successfully located the end of the envp[] array.
        #
        # It comes immediately after the argv[] array, which itself
        # is NULL-terminated.
        #
        # Now let's find the end of argv
        p_end_of_argv = stack.rfind(pack(0), None, p_last_env_addr)

        start_of_envp = p_end_of_argv + self.bytes

        # Now we can fill in the environment
        env_pointer_data = stack[start_of_envp:p_last_env_addr+self.bytes]
        for pointer in unpack_many(env_pointer_data):

            # If the stack is corrupted, the pointer will be outside of
            # the stack.
            if pointer not in stack:
                continue

            try:
                name_value = self.string(pointer)
            except Exception:
                continue

            name, value = name_value.split('=', 1)

            # "end" points at the byte after the null terminator
            end = pointer + len(name_value) + 1

            # Do not mark things as environment variables if they point
            # outside of the stack itself, or we had to cross into a different
            # mapping (after the stack) to read it.
            # This may occur when the entire stack is filled with non-NUL bytes,
            # and we NULL-terminate on a read failure in .string().
            if end not in stack:
                continue

            self.env[name] = pointer + len(name) + len('=')

        # May as well grab the arguments off the stack as well.
        # argc comes immediately before argv[0] on the stack, but
        # we don't know what argc is.
        #
        # It is unlikely that argc is a valid stack address.
        address = p_end_of_argv - self.bytes
        while self.unpack(address) in stack:
            address -= self.bytes

        # address now points at argc
        self.argc = self.unpack(address)

        # we can extract all of the arguments as well
        self.argv = unpack_many(stack[address + self.bytes: p_end_of_argv])

    @property
    def maps(self):
        """:class:`str`: A printable string which is similar to /proc/xx/maps.

        ::

            >>> print Corefile('./core').maps
            8048000-8049000 r-xp 1000 /home/user/pwntools/crash
            8049000-804a000 r--p 1000 /home/user/pwntools/crash
            804a000-804b000 rw-p 1000 /home/user/pwntools/crash
            f7528000-f7529000 rw-p 1000 None
            f7529000-f76d1000 r-xp 1a8000 /lib/i386-linux-gnu/libc-2.19.so
            f76d1000-f76d2000 ---p 1000 /lib/i386-linux-gnu/libc-2.19.so
            f76d2000-f76d4000 r--p 2000 /lib/i386-linux-gnu/libc-2.19.so
            f76d4000-f76d5000 rw-p 1000 /lib/i386-linux-gnu/libc-2.19.so
            f76d5000-f76d8000 rw-p 3000 None
            f76ef000-f76f1000 rw-p 2000 None
            f76f1000-f76f2000 r-xp 1000 [vdso]
            f76f2000-f7712000 r-xp 20000 /lib/i386-linux-gnu/ld-2.19.so
            f7712000-f7713000 r--p 1000 /lib/i386-linux-gnu/ld-2.19.so
            f7713000-f7714000 rw-p 1000 /lib/i386-linux-gnu/ld-2.19.so
            fff3e000-fff61000 rw-p 23000 [stack]
        """
        return '\n'.join(map(str, self.mappings))

    def getenv(self, name):
        """getenv(name) -> int

        Read an environment variable off the stack, and return its contents.

        Arguments:
            name(str): Name of the environment variable to read.

        Returns:
            :class:`str`: The contents of the environment variable.

        Example:

            >>> elf = ELF.from_assembly(shellcraft.trap())
            >>> io = elf.process(env={'GREETING': 'Hello!'})
            >>> io.wait()
            >>> io.corefile.getenv('GREETING')
            'Hello!'
        """
        if name not in self.env:
            log.error("Environment variable %r not set" % name)

        return self.string(self.env[name])

    @property
    def registers(self):
        """:class:`dict`: All available registers in the coredump.

        Example:

            >>> elf = ELF.from_assembly('mov eax, 0xdeadbeef;' + shellcraft.trap(), arch='i386')
            >>> io = elf.process()
            >>> io.wait()
            >>> io.corefile.registers['eax'] == 0xdeadbeef
            True
        """
        if not self.prstatus:
            return {}

        rv = {}

        for k in dir(self.prstatus.pr_reg):
            if k.startswith('_'):
                continue

            try:
                rv[k] = int(getattr(self.prstatus.pr_reg, k))
            except Exception:
                pass

        return rv

    def debug(self, *a, **kw):
        """Open the corefile under a debugger."""
        if a or kw:
            log.error("Arguments are not supported for %s.debug()" % self.__class__.__name__)

        import pwnlib.gdb
        pwnlib.gdb.attach(self, exe=self.exe.path)

    def __getattr__(self, attribute):
        if self.prstatus:
            if hasattr(self.prstatus, attribute):
                return getattr(self.prstatus, attribute)

            if hasattr(self.prstatus.pr_reg, attribute):
                return getattr(self.prstatus.pr_reg, attribute)

        return super(Corefile, self).__getattribute__(attribute)

    # Override routines which don't make sense for Corefiles
    def _populate_got(*a): pass
    def _populate_plt(*a): pass

class Core(Corefile):
    """Alias for :class:`.Corefile`"""

class Coredump(Corefile):
    """Alias for :class:`.Corefile`"""

class CorefileFinder(object):
    def __init__(self, proc):
        if proc.poll() is None:
            log.error("Process %i has not exited" % (process.pid))

        self.process = proc
        self.pid = proc.pid
        self.uid = proc.suid
        self.gid = proc.sgid
        self.exe = proc.executable
        self.basename = os.path.basename(self.exe)
        self.cwd = proc.cwd

        # XXX: Should probably break out all of this logic into
        #      its own class, so that we can support "file ops"
        #      locally, via SSH, and over ADB, in a transparent way.
        if isinstance(proc, process):
            self.read = read
            self.unlink = os.unlink
        elif isinstance(proc, ssh_channel):
            self.read = proc.parent.read
            self.unlink = proc.parent.unlink

        self.kernel_core_pattern = self.read('/proc/sys/kernel/core_pattern').strip()
        self.kernel_core_uses_pid = bool(int(self.read('/proc/sys/kernel/core_uses_pid')))

        log.debug("core_pattern: %r" % self.kernel_core_pattern)
        log.debug("core_uses_pid: %r" % self.kernel_core_uses_pid)

        self.interpreter = self.binfmt_lookup()

        log.debug("interpreter: %r" % self.interpreter)

        # If we have already located the corefile, we will
        # have renamed it to 'core.<pid>'
        core_path = 'core.%i' % (proc.pid)
        self.core_path = None

        if os.path.isfile(core_path):
            log.debug("Found core immediately: %r" % core_path)
            self.core_path = core_path

        # Try QEMU first, since it's unlikely to be a false-positive unless
        # there is a PID *and* filename collision.
        if not self.core_path:
            log.debug("Looking for QEMU corefile")
            self.core_path = self.qemu_corefile()

        # Check for native coredumps as a last resort
        if not self.core_path:
            log.debug("Looking for native corefile")
            self.core_path = self.native_corefile()

        if not self.core_path:
            return

        core_pid = self.load_core_check_pid()

        # Move the corefile if we're configured that way
        if context.rename_corefiles:
            new_path = 'core.%i' % core_pid
            if core_pid > 0 and new_path != self.core_path:
                write(new_path, self.read(self.core_path))
                self.unlink(self.core_path)
                self.core_path = new_path

        # Check the PID
        if core_pid != self.pid:
            log.warn("Corefile PID does not match! (got %i)" % core_pid)

        # Register the corefile for removal only if it's an exact match
        elif context.delete_corefiles:
            atexit.register(lambda: os.unlink(self.core_path))


    def load_core_check_pid(self):
        """Test whether a Corefile matches our process

        Speculatively load a Corefile without informing the user, so that we
        can check if it matches the process we're looking for.

        Arguments:
            path(str): Path to the corefile on disk

        Returns:
            `bool`: ``True`` if the Corefile matches, ``False`` otherwise.
        """

        try:
            with context.quiet:
                with tempfile.NamedTemporaryFile() as tmp:
                    tmp.write(self.read(self.core_path))
                    tmp.flush()
                    return Corefile(tmp.name).pid
        except Exception:
            pass

        return -1

    def apport_corefile(self):
        """Find the apport crash for the process, and extract the core file.

        Arguments:
            process(process): Process object we're looking for.

        Returns:
            `str`: Raw core file contents
        """
        crash_data = self.apport_read_crash_data()

        log.debug("Apport Crash Data:\n%s" % crash_data)

        if crash_data:
            return self.apport_crash_extract_corefile(crash_data)

    def apport_crash_extract_corefile(self, crashfile_data):
        """Extract a corefile from an apport crash file contents.

        Arguments:
            crashfile_data(str): Crash file contents

        Returns:
            `str`: Raw binary data for the core file, or ``None``.
        """
        file = StringIO.StringIO(crashfile_data)

        # Find the pid of the crashfile
        for line in file:
            if line.startswith(' Pid:'):
                pid = int(line.split()[-1])

                if pid == self.pid:
                    break
        else:
            # Could not find a " Pid:" line
            return

        # Find the CoreDump section
        for line in file:
            if line.startswith('CoreDump: base64'):
                break
        else:
            # Could not find the coredump data
            return

        # Get all of the base64'd lines
        chunks = []
        for line in file:
            if not line.startswith(' '):
                break
            chunks.append(b64d(line))

        # Smush everything together, then extract it
        compressed_data = ''.join(chunks)
        compressed_file = StringIO.StringIO(compressed_data)
        gzip_file = gzip.GzipFile(fileobj=compressed_file)
        core_data = gzip_file.read()

        return core_data

    def apport_read_crash_data(self):
        """Find the apport crash for the process

        Returns:
            `str`: Raw contents of the crash file or ``None``.
        """
        uid = self.uid
        crash_name = self.exe.replace('/', '_')

        crash_path = '/var/crash/%s.%i.crash' % (crash_name, uid)

        try:
            log.debug("Looking for Apport crash at %r" % crash_path)
            data = self.read(crash_path)
        except Exception:
            return None

        # Remove the crash file, so that future crashes will be captured
        try:
            self.unlink(crash_path)
        except Exception:
            pass

        return data

    def native_corefile(self):
        """Find the corefile for a native crash.

        Arguments:
            process(process): Process whose crash we should find.

        """
        if self.kernel_core_pattern.startswith('|'):
            log.debug("Checking for corefile (piped)")
            return self.native_corefile_pipe()

        log.debug("Checking for corefile (pattern)")
        return self.native_corefile_pattern()

    def native_corefile_pipe(self):
        """native_corefile_pipe(self) -> str
        """
        # We only support apport
        if '/apport' not in self.kernel_core_pattern:
            log.warn_once("Unsupported core_pattern: %r" % self.kernel_core_pattern)
            return None

        apport_core = self.apport_corefile()

        if apport_core:
            # Write the corefile to the local directory
            filename = 'core.%s.%i.apport' % (self.basename, self.pid)
            with open(filename, 'wb+') as f:
                f.write(apport_core)
            return filename

        # Pretend core_pattern was just 'core', and see if we come up with anything
        self.kernel_core_pattern = 'core'
        return self.native_corefile_pattern()

    def native_corefile_pattern(self):
        """
        %%  a single % character
        %c  core file size soft resource limit of crashing process (since Linux 2.6.24)
        %d  dump mode—same as value returned by prctl(2) PR_GET_DUMPABLE (since Linux 3.7)
        %e  executable filename (without path prefix)
        %E  pathname of executable, with slashes ('/') replaced by exclamation marks ('!') (since Linux 3.0).
        %g  (numeric) real GID of dumped process
        %h  hostname (same as nodename returned by uname(2))
        %i  TID of thread that triggered core dump, as seen in the PID namespace in which the thread resides (since Linux 3.18)
        %I  TID of thread that triggered core dump, as seen in the initial PID namespace (since Linux 3.18)
        %p  PID of dumped process, as seen in the PID namespace in which the process resides
        %P  PID of dumped process, as seen in the initial PID namespace (since Linux 3.12)
        %s  number of signal causing dump
        %t  time of dump, expressed as seconds since the Epoch, 1970-01-01 00:00:00 +0000 (UTC)
        %u  (numeric) real UID of dumped process
        """
        replace = {
            '%%': '%',
            '%e': self.basename,
            '%E': self.exe.replace('/', '!'),
            '%g': str(self.gid),
            '%h': socket.gethostname(),
            '%i': str(self.pid),
            '%I': str(self.pid),
            '%p': str(self.pid),
            '%P': str(self.pid),
            '%s': str(-self.process.poll()),
            '%u': str(self.uid)
        }
        replace = dict((re.escape(k), v) for k, v in replace.iteritems())
        pattern = re.compile("|".join(replace.keys()))
        core_pattern = self.kernel_core_pattern
        corefile_path = pattern.sub(lambda m: replace[re.escape(m.group(0))], core_pattern)

        if self.kernel_core_uses_pid:
            corefile_path += '.%i' % self.pid

        if os.pathsep not in corefile_path:
            corefile_path = os.path.join(self.cwd, corefile_path)

        log.debug("Trying corefile_path: %r" % corefile_path)

        try:
            self.read(corefile_path)
            return corefile_path
        except Exception as e:
            log.debug("No dice: %s" % e)

    def qemu_corefile(self):
        """qemu_corefile() -> str

        Retrieves the path to a QEMU core dump.
        """

        # QEMU doesn't follow anybody else's rules
        # https://github.com/qemu/qemu/blob/stable-2.6/linux-user/elfload.c#L2710-L2744
        #
        #     qemu_<basename-of-target-binary>_<date>-<time>_<pid>.core
        #
        # Note that we don't give any fucks about the date and time, since the PID
        # should be unique enough that we can just glob.
        corefile_name = 'qemu_{basename}_*_{pid}.core'

        # Format the name
        corefile_name = corefile_name.format(basename=self.basename,
                                             pid=self.pid)

        # Get the full path
        corefile_path = os.path.join(self.cwd, corefile_name)

        log.debug("Trying corefile_path: %r" % corefile_path)

        # Glob all of them, return the *most recent* based on numeric sort order.
        for corefile in sorted(glob.glob(corefile_path), reverse=True):
            return corefile

    def binfmt_lookup(self):
        """Parses /proc/sys/fs/binfmt_misc to find the interpreter for a file"""

        binfmt_misc = '/proc/sys/fs/binfmt_misc'

        if not isinstance(self.process, process):
            log.debug("Not a process")
            return ''

        if self.process._qemu:
            return self.process._qemu

        if not os.path.isdir(binfmt_misc):
            log.debug("No binfmt_misc dir")
            return ''

        exe_data = bytearray(self.read(self.exe))

        for entry in os.listdir(binfmt_misc):
            keys = {}

            path = os.path.join(binfmt_misc, entry)

            try:
                data = self.read(path)
            except Exception:
                continue

            for line in data.splitlines():
                try:
                    k,v = line.split(None)
                except ValueError:
                    continue

                keys[k] = v

            if 'magic' not in keys:
                continue

            magic = bytearray(unhex(keys['magic']))
            mask  = bytearray('\xff' * len(magic))

            if 'mask' in keys:
                mask = bytearray(unhex(keys['mask']))

            for i, mag in enumerate(magic):
                if exe_data[i] & mask[i] != mag:
                    break
            else:
                return keys['interpreter']

        return ''
<|MERGE_RESOLUTION|>--- conflicted
+++ resolved
@@ -430,7 +430,6 @@
         >>> io.corefile.signal == signal.SIGTRAP # doctest: +SKIP
         True
 
-<<<<<<< HEAD
         Make sure fault_addr synthesis works for amd64 on ret.
 
         >>> context.clear(arch='amd64')
@@ -439,7 +438,7 @@
         >>> io.wait()
         >>> io.corefile.fault_addr
         1234
-=======
+
     Tests:
 
         These are extra tests not meant to serve as examples.
@@ -479,7 +478,6 @@
         True
         >>> core.fault_addr == core.sp
         True
->>>>>>> cca1083f
     """
 
     _fill_gaps = False
@@ -744,11 +742,6 @@
         """:class:`int`: Address which generated the fault, for the signals
             SIGILL, SIGFPE, SIGSEGV, SIGBUS.  This is only available in native
             core dumps created by the kernel.  If the information is unavailable,
-<<<<<<< HEAD
-            this returns the address of the instruction pointer."""
-        fault_addr = 0
-
-=======
             this returns the address of the instruction pointer.
 
 
@@ -760,7 +753,7 @@
             >>> io.corefile.fault_addr == io.corefile.eax == 0xdeadbeef
             True
         """
->>>>>>> cca1083f
+        fault_addr = 0
         if self.siginfo:
             fault_addr = int(self.siginfo.sigfault_addr)
 
