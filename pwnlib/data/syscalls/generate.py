--- conflicted
+++ resolved
@@ -147,16 +147,9 @@
 def fix_bad_arg_names(func, arg):
     if arg.name == 'len':
         return 'length'
-<<<<<<< HEAD
-    if arg.name == 'repr':
-        return 'repr_'
-    if arg.name == 'from':
-        return 'from_'
-=======
 
     if arg.name in ('str', 'repr') or keyword.iskeyword(arg.name):
         return arg.name + '_'
->>>>>>> b76d045a
 
     if func.name == 'open' and arg.name == 'vararg':
         return 'mode'
