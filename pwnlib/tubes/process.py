<<<<<<< HEAD
from .tube import tube
import subprocess, fcntl, os, select, logging

log = logging.getLogger(__name__)

class process(tube):
    r"""
    Implements a tube which talks to a process on stdin/stdout/stderr.

    Examples:

        >>> from pwnlib.context import context
        >>> context.log_level='error'
        >>> p = process('/usr/bin/python2')
        >>> p.sendline("print 'Hello world'")
        >>> p.sendline("print 'Wow, such data'");
        >>> '' == p.recv(timeout=0.01)
        True
        >>> p.shutdown('send')
        >>> p.proc.stdin.closed
        True
        >>> p.connected('send')
        False
        >>> p.recvline()
        'Hello world\n'
        >>> p.recvuntil(',')
        'Wow,'
        >>> p.recvregex('.*data')
        ' such data'
        >>> p.recv()
        '\n'
        >>> p.recv() # doctest: +ELLIPSIS
        Traceback (most recent call last):
        ...
        EOFError
    """
=======
from .. import log
from ..util.misc import which
from . import tube
import subprocess, fcntl, os, select

class process(tube.tube):
>>>>>>> 807afc82
    def __init__(self, args, shell = False, executable = None,
                 cwd = None, env = None, timeout = None):
        super(process, self).__init__(timeout)

        if executable:
            self.program = executable
        elif isinstance(args, (str, unicode)):
            self.program = args
        elif isinstance(args, (list, tuple)):
            self.program = args[0]
        else:
            log.error("process(): Do not understand the arguments %r" % args)

        if os.path.exists(self.program) and not os.access(self.program, os.X_OK):
            log.error('%r is not set to executable (chmod +x %s)' % (self.program, self.program))

        self.proc = subprocess.Popen(
            args, shell = shell, executable = executable,
            cwd = cwd, env = env,
            stdin = subprocess.PIPE, stdout = subprocess.PIPE,
            stderr = subprocess.STDOUT)
        self.stop_noticed = False

        # Set in non-blocking mode so that a call to call recv(1000) will
        # return as soon as a the first byte is available
        fd = self.proc.stdout.fileno()
        fl = fcntl.fcntl(fd, fcntl.F_GETFL)
        fcntl.fcntl(fd, fcntl.F_SETFL, fl | os.O_NONBLOCK)

        log.success("Started program %r" % self.program)
        log.debug("...with arguments %r" % args)

    def kill(self):
        """kill()

        Kills the process.
        """

        self.close()

    def poll(self):
        """poll() -> int

        Poll the exit code of the process. Will return None, if the
        process has not yet finished and the exit code otherwise.
        """
        self.proc.poll()
        if self.proc.returncode != None and not self.stop_noticed:
            self.stop_noticed = True
            log.info("Program %r stopped with exit code %d" % (self.program, self.proc.returncode))

        return self.proc.returncode

    def communicate(self, stdin = None):
        """communicate(stdin = None) -> str

        Calls :meth:`subprocess.Popen.communicate` method on the process.
        """

        return self.proc.communicate(stdin)

    # Implementation of the methods required for tube
    def recv_raw(self, numb):
        # This is a slight hack. We try to notice if the process is
        # dead, so we can write a message.
        self.poll()

        if not self.connected_raw('recv'):
            raise EOFError

        if not self.can_recv_raw(self.timeout):
            return ''

        # This will only be reached if we either have data,
        # or we have reached an EOF. In either case, it
        # should be safe to read without expecting it to block.
        data = self.proc.stdout.read(numb)

        if not data:
            self.shutdown("recv")
            raise EOFError

        return data

    def send_raw(self, data):
        # This is a slight hack. We try to notice if the process is
        # dead, so we can write a message.
        self.poll()

        if not self.connected_raw('send'):
            raise EOFError

        try:
            self.proc.stdin.write(data)
            self.proc.stdin.flush()
        except IOError:
            raise EOFError

    def settimeout_raw(self, timeout):
        pass

    def can_recv_raw(self, timeout):
        if timeout > 2**31:
            timeout = 2**31

        if not self.connected_raw('recv'):
            return False

        try:
            if timeout == None:
                return select.select([self.proc.stdout], [], []) == ([self.proc.stdout], [], [])

            return select.select([self.proc.stdout], [], [], timeout) == ([self.proc.stdout], [], [])
        except ValueError:
            # Not sure why this isn't caught when testing self.proc.stdout.closed,
            # but it's not.
            #
            #   File "/home/user/pwntools/pwnlib/tubes/process.py", line 112, in can_recv_raw
            #     return select.select([self.proc.stdout], [], [], timeout) == ([self.proc.stdout], [], [])
            # ValueError: I/O operation on closed file
            raise EOFError

    def connected_raw(self, direction):
        if direction == 'any':
            return self.poll() == None
        elif direction == 'send':
            return not self.proc.stdin.closed
        elif direction == 'recv':
            return not self.proc.stdout.closed

    def close(self):
        # First check if we are already dead
        self.poll()

        if not self.stop_noticed:
            try:
                self.proc.kill()
                self.stop_noticed = True
                log.info('Stopped program %r' % self.program)
            except OSError:
                pass


    def fileno(self):
        if not self.connected():
            log.error("A stopped program does not have a file number")

        return self.proc.stdout.fileno()

    def shutdown_raw(self, direction):
        if direction == "send":
            self.proc.stdin.close()

        if direction == "recv":
            self.proc.stdout.close()

        if False not in [self.proc.stdin.closed, self.proc.stdout.closed]:
            self.close()<|MERGE_RESOLUTION|>--- conflicted
+++ resolved
@@ -1,5 +1,5 @@
-<<<<<<< HEAD
 from .tube import tube
+from ..util.misc import which
 import subprocess, fcntl, os, select, logging
 
 log = logging.getLogger(__name__)
@@ -35,14 +35,6 @@
         ...
         EOFError
     """
-=======
-from .. import log
-from ..util.misc import which
-from . import tube
-import subprocess, fcntl, os, select
-
-class process(tube.tube):
->>>>>>> 807afc82
     def __init__(self, args, shell = False, executable = None,
                  cwd = None, env = None, timeout = None):
         super(process, self).__init__(timeout)
