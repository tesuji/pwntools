--- conflicted
+++ resolved
@@ -810,13 +810,8 @@
 
         A combination of ``sendline(data)`` and ``recvuntil(delim, timeout=timeout)``."""
 
-<<<<<<< HEAD
         self.sendline(data)
-        return self.recvuntil(delim, timeout)
-=======
-        self.send(data + self.newline)
         return self.recvuntil(delim, timeout=timeout)
->>>>>>> b784d3a6
 
     def interactive(self, prompt = term.text.bold_red('$') + ' '):
         """interactive(prompt = pwnlib.term.text.bold_red('$') + ' ')
