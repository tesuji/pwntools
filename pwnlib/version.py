--- conflicted
+++ resolved
@@ -1,5 +1 @@
-<<<<<<< HEAD
-__version__ = '4.12.0beta0'
-=======
-__version__ = '4.11.1'
->>>>>>> 2e09b7dd
+__version__ = '4.12.0beta1'