--- conflicted
+++ resolved
@@ -8,11 +8,8 @@
 import time
 import six
 import tempfile
-<<<<<<< HEAD
 import struct
-=======
 import sys
->>>>>>> b2345f21
 
 from pwnlib.context import context
 from pwnlib.elf import ELF
