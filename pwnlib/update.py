"""
# Pwntools Update

In order to ensure that Pwntools users always have the latest and
greatest version, Pwntools automatically checks for updates.

Since this update check takes a moment, it is only performed once
every week.  It can be permanently disabled via:

.. code-block:: bash

    $ echo never > ~/.pwntools-cache/update

"""
import datetime
import json
import os
import time
import xmlrpclib

<<<<<<< HEAD
import pip
import pkg_resources
=======
import packaging.version
>>>>>>> 89fc74fa

from .context import context
from .log import getLogger
from .util.misc import read
from .util.misc import write
from .util.web import wget
from .version import __version__

log = getLogger(__name__)

current_version = packaging.version.Version(__version__)
package_name    = 'pwntools'
package_repo    = 'Gallopsled/pwntools'
update_freq     = datetime.timedelta(days=7).total_seconds()

def available_on_github(prerelease=current_version.is_prerelease):
    """Return True if an update is available on Github.

    >>> available_on_github() # doctest: +ELLIPSIS
    <Version('...')>
    >>> available_on_github(prerelease=False).is_prerelease
    False
    """
    url = 'https://api.github.com/repos/%s/tags' % package_repo

    with context.quiet:
        tags = json.loads(wget(url))

<<<<<<< HEAD
    versions = map(pkg_resources.parse_version, [t['name'] for t in tags])
=======
    # 'pwntools-ancient' is a tag, but not a valid version.
    # Handle this here, and for all potential tags which cause
    # issues.
    versions = []
    for tag in [t['name'] for t in tags]:
        try:
            versions.append(packaging.version.Version(tag))
        except Exception:
            pass
>>>>>>> 89fc74fa

    if not prerelease:
        versions = filter(lambda v: not v.is_prerelease, versions)

    return max(versions)

def available_on_pypi(prerelease=current_version.is_prerelease):
    """Return True if an update is available on PyPI.

    >>> available_on_pypi() # doctest: +ELLIPSIS
    <Version('...')>
    >>> available_on_pypi(prerelease=False).is_prerelease
    False
    """
    client = xmlrpclib.ServerProxy('https://pypi.python.org/pypi')
    versions = client.package_releases('pwntools', True)
<<<<<<< HEAD
    versions = map(pkg_resources.parse_version, versions)
=======
    versions = map(packaging.version.Version, versions)
>>>>>>> 89fc74fa

    if not prerelease:
        versions = filter(lambda v: not v.is_prerelease, versions)

    return max(versions)

def cache_file():
    """Returns the path of the file used to cache update data, and ensures that it exists."""
    cache_dir  = os.path.expanduser('~/.pwntools-cache')
    cache_file = os.path.join(cache_dir, 'update')

    if not os.path.isdir(cache_dir):
        os.makedirs(cache_dir)

    if not os.path.exists(cache_file):
        write(cache_file, '')

    return cache_file

def last_check():
    """Return the date of the last check"""
    return os.path.getmtime(cache_file())

def should_check():
    """Return True if we should check for an update"""
    if read(cache_file()).strip() == 'never':
        return False
    return time.time() > (last_check() + update_freq)

def perform_check(prerelease=current_version.is_prerelease):
    """Perform the update check, and report to the user.

    Arguments:
        prerelease(bool): Whether or not to include pre-release versions.

    Returns:
        A list of arguments to the update command.

<<<<<<< HEAD
    >>> from pkg_resources import parse_version
    >>> pwnlib.update.current_version = parse_version("0.0.0")
=======
    >>> from packaging.version import Version
    >>> pwnlib.update.current_version = Version("999.0.0")
    >>> print perform_check()
    None
    >>> pwnlib.update.current_version = Version("0.0.0")
>>>>>>> 89fc74fa
    >>> perform_check() # doctest: +ELLIPSIS
    ['pip', 'install', '-U', ...]

    >>> def bail(*a): raise Exception()
    >>> github = pwnlib.update.available_on_github
    >>> pypi   = pwnlib.update.available_on_pypi

    >>> pwnlib.update.available_on_github = bail
    >>> perform_check(prerelease=False)
    ['pip', 'install', '-U', 'pwntools']
    >>> perform_check(prerelease=True)  # doctest: +ELLIPSIS
    ['pip', 'install', '-U', 'pwntools...']
    >>> pwnlib.update.available_on_github = github

    >>> pwnlib.update.available_on_pypi = bail
    >>> perform_check(prerelease=False)
    ['pip', 'install', '-U', 'git+https://github.com/Gallopsled/pwntools.git@...']
    >>> perform_check(prerelease=True)  # doctest: +ELLIPSIS
    ['pip', 'install', '-U', 'git+https://github.com/Gallopsled/pwntools.git@...']
    """
    pypi = current_version
    try:
        pypi = available_on_pypi(prerelease)
    except Exception:
        log.warning("An issue occurred while checking PyPI")

    github = current_version
    try:
        github = available_on_github(prerelease)
    except Exception:
        log.warning("An issue occurred while checking Github")

    best = max(pypi, github, current_version)
    where = None
    command = None

    os.utime(cache_file(), None)

    if best == current_version:
        log.info("You have the latest version of Pwntools (%s)" % best)
        return

    command = [
        'pip',
        'install',
        '-U'
    ]

    if best == pypi:
        where = 'pypi'
        pypi_package = package_name
        if best.is_prerelease:
            pypi_package += '==%s' % (best)
        command += [pypi_package]
    else:
        where = 'GitHub'
        command += ['git+https://github.com/%s.git@%s' % (package_repo, github)]

    command_str = ' '.join(command)

    log.info("A newer version of %s is available on %s (%s --> %s).\n" % (package_name, where, current_version, best) +
             "Update with: $ %s" % command_str)

    return command

def check_automatically():
    if should_check():
        message  = ["Checking for new versions of %s" % package_name]
        message += ["To disable this functionality, set the contents of %s to 'never'." % cache_file()]
        log.info("\n".join(message))
        perform_check()<|MERGE_RESOLUTION|>--- conflicted
+++ resolved
@@ -18,12 +18,7 @@
 import time
 import xmlrpclib
 
-<<<<<<< HEAD
-import pip
-import pkg_resources
-=======
 import packaging.version
->>>>>>> 89fc74fa
 
 from .context import context
 from .log import getLogger
@@ -52,9 +47,6 @@
     with context.quiet:
         tags = json.loads(wget(url))
 
-<<<<<<< HEAD
-    versions = map(pkg_resources.parse_version, [t['name'] for t in tags])
-=======
     # 'pwntools-ancient' is a tag, but not a valid version.
     # Handle this here, and for all potential tags which cause
     # issues.
@@ -64,7 +56,6 @@
             versions.append(packaging.version.Version(tag))
         except Exception:
             pass
->>>>>>> 89fc74fa
 
     if not prerelease:
         versions = filter(lambda v: not v.is_prerelease, versions)
@@ -81,11 +72,7 @@
     """
     client = xmlrpclib.ServerProxy('https://pypi.python.org/pypi')
     versions = client.package_releases('pwntools', True)
-<<<<<<< HEAD
-    versions = map(pkg_resources.parse_version, versions)
-=======
     versions = map(packaging.version.Version, versions)
->>>>>>> 89fc74fa
 
     if not prerelease:
         versions = filter(lambda v: not v.is_prerelease, versions)
@@ -124,16 +111,11 @@
     Returns:
         A list of arguments to the update command.
 
-<<<<<<< HEAD
-    >>> from pkg_resources import parse_version
-    >>> pwnlib.update.current_version = parse_version("0.0.0")
-=======
     >>> from packaging.version import Version
     >>> pwnlib.update.current_version = Version("999.0.0")
     >>> print perform_check()
     None
     >>> pwnlib.update.current_version = Version("0.0.0")
->>>>>>> 89fc74fa
     >>> perform_check() # doctest: +ELLIPSIS
     ['pip', 'install', '-U', ...]
 
