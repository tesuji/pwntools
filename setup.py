#!/usr/bin/env python
from __future__ import print_function

import glob
import os
import sys
from distutils.command.install import INSTALL_SCHEMES
from distutils.sysconfig import get_python_inc
from distutils.util import convert_path

from setuptools import find_packages
from setuptools import setup

# Get all template files
templates = []
for dirpath, dirnames, filenames in os.walk(convert_path('pwnlib/shellcraft/templates'), followlinks=True):
    for f in filenames:
        templates.append(os.path.relpath(os.path.join(dirpath, f), 'pwnlib'))

# This makes pwntools-LICENSE.txt appear with the package folders
for scheme in INSTALL_SCHEMES.values():
    scheme['data'] = scheme['purelib']

console_scripts = ['pwn=pwnlib.commandline.main:main']

# Find all of the ancillary console scripts
# We have a magic flag --include-all-scripts
flag = '--only-use-pwn-command'
if flag in sys.argv:
    sys.argv.remove(flag)
else:
    flag = False

for filename in glob.glob('pwnlib/commandline/*'):
    filename = os.path.basename(filename)
    filename, ext = os.path.splitext(filename)

    if ext != '.py' or '__init__' in filename:
        continue

    script = '%s=pwnlib.commandline.common:main' % filename
    if not flag:
        console_scripts.append(script)

compat = {}
if sys.version_info < (3, 4):
    import site

    import toml
    project = toml.load('pyproject.toml')['project']
    compat['packages'] = find_packages()
    compat['install_requires'] = project['dependencies']
    compat['name'] = project['name']
    # https://github.com/pypa/pip/issues/7953
    site.ENABLE_USER_SITE = "--user" in sys.argv[1:]


# Check that the user has installed the Python development headers
PythonH = os.path.join(get_python_inc(), 'Python.h')
if not os.path.exists(PythonH):
    print("You must install the Python development headers!", file=sys.stderr)
    print("$ apt-get install python-dev", file=sys.stderr)
    sys.exit(-1)

setup(
<<<<<<< HEAD
    version              = '4.12.0beta0',
=======
    version              = '4.11.1',
>>>>>>> 2e09b7dd
    data_files           = [('pwntools-doc',
                             glob.glob('*.md') + glob.glob('*.txt')),
                            ],
    package_data         = {
        'pwnlib': [
            'data/crcsums.txt',
            'data/useragents/useragents.txt',
            'data/binutils/*',
            'data/includes/*.h',
            'data/includes/*/*.h',
            'data/templates/*.mako',
        ] + templates,
    },
    entry_points = {'console_scripts': console_scripts},
    scripts              = glob.glob("bin/*"),
    **compat
)<|MERGE_RESOLUTION|>--- conflicted
+++ resolved
@@ -63,11 +63,7 @@
     sys.exit(-1)
 
 setup(
-<<<<<<< HEAD
-    version              = '4.12.0beta0',
-=======
-    version              = '4.11.1',
->>>>>>> 2e09b7dd
+    version              = '4.12.0beta1',
     data_files           = [('pwntools-doc',
                              glob.glob('*.md') + glob.glob('*.txt')),
                             ],
