--- conflicted
+++ resolved
@@ -87,11 +87,7 @@
     sys.exit(-1)
 
 setup(
-<<<<<<< HEAD
-    version              = '4.15.0dev',
-=======
-    version              = '4.14.0',
->>>>>>> e341e238
+    version              = '4.15.0beta0',
     data_files           = [('pwntools-doc',
                              glob.glob('*.md') + glob.glob('*.txt')),
                             ],
