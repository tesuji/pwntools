#!/usr/bin/env python2
import glob
import os
import platform
import sys
import traceback
from distutils.command.install import INSTALL_SCHEMES
from distutils.sysconfig import get_python_inc
from distutils.util import convert_path

from setuptools import find_packages
from setuptools import setup

# Get all template files
templates = []
for dirpath, dirnames, filenames in os.walk(convert_path('pwnlib/shellcraft/templates'), followlinks=True):
    for f in filenames:
        templates.append(os.path.relpath(os.path.join(dirpath, f), 'pwnlib'))

# This makes pwntools-LICENSE.txt appear with the package folders
for scheme in INSTALL_SCHEMES.values():
    scheme['data'] = scheme['purelib']

console_scripts = ['pwn=pwnlib.commandline.main:main']

# Find all of the ancillary console scripts
# We have a magic flag --include-all-scripts
flag = '--only-use-pwn-command'
if flag in sys.argv:
    sys.argv.remove(flag)
else:
    flag = False

for filename in glob.glob('pwnlib/commandline/*'):
    filename = os.path.basename(filename)
    filename, ext = os.path.splitext(filename)

    if ext != '.py' or '__init__' in filename:
        continue

    script = '%s=pwnlib.commandline.common:main' % filename
    if not flag:
        console_scripts.append(script)

install_requires     = ['paramiko>=1.15.2',
                        'mako>=1.0.0',
                        'pyelftools>=0.2.4',
                        'capstone',
                        'ropgadget>=5.3',
                        'pyserial>=2.7',
                        'requests>=2.0',
                        'pip>=6.0.8',
                        'tox>=1.8.1',
                        'pygments>=2.0',
                        'pysocks',
                        'python-dateutil',
                        'pypandoc',
                        'packaging',
                        'psutil>=3.3.0',
                        'intervaltree',
                        'unicorn']

# Check that the user has installed the Python development headers
PythonH = os.path.join(get_python_inc(), 'Python.h')
if not os.path.exists(PythonH):
    print >> sys.stderr, "You must install the Python development headers!"
    print >> sys.stderr, "$ apt-get install python-dev"
    sys.exit(-1)

# Convert README.md to reStructuredText for PyPI
long_description = ''
try:
    import pypandoc
    try:
        pypandoc.get_pandoc_path()
    except OSError:
        pypandoc.download_pandoc()
    long_description = pypandoc.convert_file('README.md', 'rst')
except ImportError:
    pass
except Exception as e:
    print >>sys.stderr, "Failed to convert README.md through pandoc, proceeding anyway"
    traceback.print_exc()


setup(
    name                 = 'pwntools',
    packages             = find_packages(),
<<<<<<< HEAD
    version              = '3.8.0beta0',
=======
    version              = '3.7.1',
>>>>>>> 1ab07de0
    data_files           = [('',
                             glob.glob('*.md') + glob.glob('*.txt')),
                            ],
    package_data         = {
        'pwnlib': [
            'data/crcsums.txt',
            'data/useragents/useragents.txt',
            'data/binutils/*',
            'data/includes/*.h',
            'data/includes/*/*.h',
            'data/templates/*.mako',
        ] + templates,
    },
    entry_points = {'console_scripts': console_scripts},
    scripts              = glob.glob("bin/*"),
    description          = "Pwntools CTF framework and exploit development library.",
    long_description     = long_description,
    author               = "Gallopsled et al.",
    author_email         = "#pwntools @ freenode.net",
    url                  = 'https://pwntools.com',
    download_url         = "https://github.com/Gallopsled/pwntools/releases",
    install_requires     = install_requires,
    license              = "Mostly MIT, some GPL/BSD, see LICENSE-pwntools.txt",
    keywords             = 'pwntools exploit ctf capture the flag binary wargame overflow stack heap defcon',
    classifiers          = [
        'Development Status :: 5 - Production/Stable',
        'Environment :: Console',
        'Intended Audience :: Developers',
        'Intended Audience :: Science/Research',
        'Intended Audience :: System Administrators',
        'License :: OSI Approved :: MIT License',
        'Natural Language :: English',
        'Operating System :: POSIX :: Linux',
        'Programming Language :: Python :: 2.7',
        'Topic :: Security',
        'Topic :: Software Development :: Assemblers',
        'Topic :: Software Development :: Debuggers',
        'Topic :: Software Development :: Disassemblers',
        'Topic :: Software Development :: Embedded Systems',
        'Topic :: Software Development :: Libraries :: Python Modules',
        'Topic :: System :: System Shells',
        'Topic :: Utilities',
    ]
)<|MERGE_RESOLUTION|>--- conflicted
+++ resolved
@@ -86,11 +86,7 @@
 setup(
     name                 = 'pwntools',
     packages             = find_packages(),
-<<<<<<< HEAD
-    version              = '3.8.0beta0',
-=======
-    version              = '3.7.1',
->>>>>>> 1ab07de0
+    version              = '3.8.0beta1',
     data_files           = [('',
                              glob.glob('*.md') + glob.glob('*.txt')),
                             ],
