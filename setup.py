--- conflicted
+++ resolved
@@ -82,11 +82,7 @@
     name                 = 'pwntools',
     python_requires      = '>=2.7',
     packages             = find_packages(),
-<<<<<<< HEAD
-    version              = '3.14.0dev',
-=======
-    version              = '3.13.0',
->>>>>>> 33524d74
+    version              = '4.0.0beta0',
     data_files           = [('',
                              glob.glob('*.md') + glob.glob('*.txt')),
                             ],
