--- conflicted
+++ resolved
@@ -64,11 +64,7 @@
     sys.exit(-1)
 
 setup(
-<<<<<<< HEAD
-    version              = '4.12.0dev',
-=======
-    version              = '4.11.0',
->>>>>>> 6aaaf845
+    version              = '4.12.0beta0',
     data_files           = [('pwntools-doc',
                              glob.glob('*.md') + glob.glob('*.txt')),
                             ],
