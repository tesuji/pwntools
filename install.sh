#!/bin/bash

if [ $UID -ne 0 ] || [ -z "$SUDO_USER" ] ; then
    echo "This script must be run with sudo" 1>&2
    exit
fi

# at this point we're running through sudo
# commands that should run as the user must be prefixed with $DO
DO="sudo -u \"$SUDO_USER\""

echo "Adding PWNTools to \$PATH in .bashrc"
echo "export PATH=$PWD/bin:\$PATH" >> $(getent passwd $SUDO_USER | cut -d: -f6)/.bashrc


echo "Adding PWNLib to \$PYTHONPATH in .bashrc"
echo "export PYTHONPATH=$PWD/lib:\$PYTHONPATH" >> $(getent passwd $SUDO_USER | cut -d: -f6)/.bashrc

echo "Installing packages"
if [ -f /etc/debian_version ]; then
<<<<<<< HEAD
    DEPS="python-crypto python-gmpy python-matplotlib python-sympy"
    yes | apt-get install ${DEPS}
elif [ -f /etc/arch-release ]; then
    DEPS="python2-crypto python2-matplotlib python2-sympy"
=======
    DEPS="python-crypto python-gmpy python-sympy python-argparse"
    yes | apt-get install ${DEPS}
elif [ -f /etc/arch-release ]; then
    DEPS="python2-crypto python2-sympy python2-argparse"
>>>>>>> 20e54951
    yes | pacman -S ${DEPS}
fi
echo "All DONE"<|MERGE_RESOLUTION|>--- conflicted
+++ resolved
@@ -18,17 +18,10 @@
 
 echo "Installing packages"
 if [ -f /etc/debian_version ]; then
-<<<<<<< HEAD
-    DEPS="python-crypto python-gmpy python-matplotlib python-sympy"
+    DEPS="python-crypto python-gmpy python-matplotlib python-sympy python-argparse"
     yes | apt-get install ${DEPS}
 elif [ -f /etc/arch-release ]; then
-    DEPS="python2-crypto python2-matplotlib python2-sympy"
-=======
-    DEPS="python-crypto python-gmpy python-sympy python-argparse"
-    yes | apt-get install ${DEPS}
-elif [ -f /etc/arch-release ]; then
-    DEPS="python2-crypto python2-sympy python2-argparse"
->>>>>>> 20e54951
+    DEPS="python2-crypto python2-matplotlib python2-sympy python2-argparse"
     yes | pacman -S ${DEPS}
 fi
 echo "All DONE"