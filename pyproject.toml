[build-system]
requires = ["setuptools>=61.0", "wheel"]
build-backend = "setuptools.build_meta"

[project]
dynamic = ["version", "scripts"]

name = "pwntools"
description = "Pwntools CTF framework and exploit development library."
license = {text = "Mostly MIT, some GPL/BSD, see LICENSE-pwntools.txt"}
readme = "README.md"
authors = [{name = "Gallopsled et al.", email = "pwntools-users@googlegroups.com"}]
classifiers = [
    "Development Status :: 5 - Production/Stable",
    "Environment :: Console",
    "Intended Audience :: Developers",
    "Intended Audience :: Science/Research",
    "Intended Audience :: System Administrators",
    "License :: OSI Approved :: MIT License",
    "Natural Language :: English",
    "Operating System :: POSIX :: Linux",
    "Programming Language :: Python :: 3",
    "Topic :: Security",
    "Topic :: Software Development :: Assemblers",
    "Topic :: Software Development :: Debuggers",
    "Topic :: Software Development :: Disassemblers",
    "Topic :: Software Development :: Embedded Systems",
    "Topic :: Software Development :: Libraries :: Python Modules",
    "Topic :: System :: System Shells",
    "Topic :: Utilities",
]
keywords = ["pwntools", "exploit", "ctf", "capture", "the", "flag", "binary", "wargame", "overflow", "stack", "heap", "defcon"]

requires-python = ">=3.4"
dependencies = [
    "paramiko>=1.15.2",
    "mako>=1.0.0",
    "pyelftools>=0.29",
    "capstone>=4.0.0",
    "ropgadget>=5.3",
    "pyserial>=2.7",
    "requests>=2.0",
    "pip>=6.0.8",
    "pygments>=2.0",
    "pysocks",
    "python-dateutil",
    "packaging",
    "psutil>=3.3.0",
    "intervaltree>=3.0",
    "sortedcontainers",
    "unicorn>=2.0.1",
    "six>=1.12.0",
    "rpyc",
<<<<<<< HEAD
    "colored_traceback",
    "unix-ar; python_version>='3.6'",
=======
    "colored_traceback<0.4; python_version < '3'",
    "colored_traceback; python_version >= '3'",
    "pathlib2; python_version < '3.4'",
    "unix-ar; python_version >= '3.6'",
>>>>>>> ec6b8cd8
    "zstandard",
]

[project.urls]
homepage = "https://pwntools.com"
download = "https://github.com/Gallopsled/pwntools/releases"

[tool.distutils.bdist_wheel]
universal = 1

[tool.setuptools]
include-package-data = false

[tool.setuptools.packages.find]
namespaces = false

[tool.coverage.run]
branch = true
parallel = true
concurrency = ["thread", "multiprocessing"]
omit = [
    "*/constants/*",
]
source = [
    "pwn",
    "pwnlib",
    "~/.cache/.pwntools-cache-3.10/",
    "~/.cache/.pwntools-cache-3.11/",
    "~/.cache/.pwntools-cache-3.12/",
    "~/.cache/.pwntools-cache-3.13/",
]
disable_warnings = ["module-not-imported"]<|MERGE_RESOLUTION|>--- conflicted
+++ resolved
@@ -51,15 +51,8 @@
     "unicorn>=2.0.1",
     "six>=1.12.0",
     "rpyc",
-<<<<<<< HEAD
     "colored_traceback",
-    "unix-ar; python_version>='3.6'",
-=======
-    "colored_traceback<0.4; python_version < '3'",
-    "colored_traceback; python_version >= '3'",
-    "pathlib2; python_version < '3.4'",
     "unix-ar; python_version >= '3.6'",
->>>>>>> ec6b8cd8
     "zstandard",
 ]
 
