--- conflicted
+++ resolved
@@ -58,7 +58,8 @@
 
 ## 4.5.0 (`dev`)
 
-<<<<<<< HEAD
+## 4.4.0 (`beta`)
+
 - [#1541][1541] Use `context.newline` for tubes by default
 - [#1602][1602] Fix bytes handling in ssh tubes
 - [#1606][1606] Fix `asm()` and `disasm()` for MSP430, S390
@@ -99,70 +100,7 @@
 [1692]: https://github.com/Gallopsled/pwntools/pull/1692
 [1703]: https://github.com/Gallopsled/pwntools/pull/1703
 
-## 4.3.0 (`beta`)
-
-- [#1576][1576] Add `executable=` argument to `ELF.search`
-- [#1584][1584] Add `jmp_esp`/`jmp_rsp` attribute to `ROP`
-- [#1592][1592] Fix over-verbose logging of process() environment
-- [#1593][1593] Colorize output of `pwn template`
-- [#1601][1601] Add `pwn version` command line tool
-- [#1605][1605] Add to `fiddling.hexdump` a way to suppress the total at the end
-- [#1613][1613] Permit `--password` for `pwn template`
-- [#1616][1616] Fix `cyclic` cli for 64 bit integers
-- [#1564][1564] Fix `asm()` and `disasm()` for PowerPC64, MIPS64, Sparc64
-- [#1621][1621] Permit negative values in flat() and fit()
-=======
-## 4.4.0 (`beta`)
->>>>>>> 5db149ad
-
-- [#1541][1541] Use `context.newline` for tubes by default
-- [#1602][1602] Fix bytes handling in ssh tubes
-- [#1606][1606] Fix `asm()` and `disasm()` for MSP430, S390
-- [#1616][1616] Fix `cyclic` cli for 64 bit integers
-- [#1632][1632] Enable usage of Pwntools in jupyter
-- [#1633][1633] Open a shell if `pwn template` cannot download the remote file
-- [#1644][1644] Enable and support SNI for SSL-wrapped tubes
-- [#1651][1651] Make `pwn shellcraft` faster
-- [#1654][1654] Docker images (`pwntools/pwntools:stable` etc) now use Python3 by default, and includes assemblers for a few common architectures
-- [#1667][1667] Add i386 encoder `ascii_shellcode` (Fixed docs in #1693)
-- Fix syscall instruction lists for SROP on `i386` and `amd64`
-- Fix migration to another ROP
-- [#1673][1673] Add `base=` argument to `ROP.chain()` and `ROP.dump()`
-- [#1675][1675] Gdbserver now correctly accepts multiple libraries in `LD_PRELOAD` and `LD_LIBRARY_PATH`
-- [#1678][1678] ROPGadget multibr
-- [#1682][1682] ROPGadget multibr fix
-- [#1687][1687] Actually import `requests` when doing `from pwn import *`
-- [#1688][1688] Add `__setattr__` and `__call__` interfaces to `ROP` for setting registers
-- [#1692][1692] Remove python2 shebangs where appropriate
-- [#1703][1703] Update libcdb buildid offsets for amd64 and i386
-
-[1541]: https://github.com/Gallopsled/pwntools/pull/1541
-[1602]: https://github.com/Gallopsled/pwntools/pull/1602
-[1606]: https://github.com/Gallopsled/pwntools/pull/1606
-[1616]: https://github.com/Gallopsled/pwntools/pull/1616
-<<<<<<< HEAD
-[1564]: https://github.com/Gallopsled/pwntools/pull/1564
-[1621]: https://github.com/Gallopsled/pwntools/pull/1621
-
-## 4.3.0 (`beta`)
-=======
-[1632]: https://github.com/Gallopsled/pwntools/pull/1632
-[1633]: https://github.com/Gallopsled/pwntools/pull/1633
-[1644]: https://github.com/Gallopsled/pwntools/pull/1644
-[1651]: https://github.com/Gallopsled/pwntools/pull/1651
-[1654]: https://github.com/Gallopsled/pwntools/pull/1654
-[1667]: https://github.com/Gallopsled/pwntools/pull/1667
-[1673]: https://github.com/Gallopsled/pwntools/pull/1673
-[1675]: https://github.com/Gallopsled/pwntools/pull/1675
-[1678]: https://github.com/Gallopsled/pwntools/pull/1678
-[1682]: https://github.com/Gallopsled/pwntools/pull/1679
-[1687]: https://github.com/Gallopsled/pwntools/pull/1687
-[1688]: https://github.com/Gallopsled/pwntools/pull/1688
-[1692]: https://github.com/Gallopsled/pwntools/pull/1692
-[1703]: https://github.com/Gallopsled/pwntools/pull/1703
-
 ## 4.3.0 (`stable`)
->>>>>>> 5db149ad
 
 - [#1576][1576] Add `executable=` argument to `ELF.search`
 - [#1584][1584] Add `jmp_esp`/`jmp_rsp` attribute to `ROP`
