# Changelog

This changelog only includes added major features and changes. Bugfixes and
minor changes are omitted.

## Release History

The table below shows which release corresponds to each branch, and what date the version was released.

| Version          | Branch   | Release Date           |
| ---------------- | -------- | ---------------------- |
| [5.0.0](#500-dev)  | `dev`    |
| [4.15.0](#4150-beta)  | `beta`   |
| [4.14.0](#4140-stable)  | `stable` | Jan 15, 2025
| [4.13.1](#4131)  |          | Sep 29, 2024
| [4.13.0](#4130)  |          | Aug 12, 2024
| [4.12.0](#4120)  |          | Feb 22, 2024
| [4.11.1](#4111)  |          | Nov 14, 2023
| [4.11.0](#4110)  |          | Sep 15, 2023
| [4.10.0](#4100)  |          | May 21, 2023
| [4.9.0](#490)    |          | Dec 29, 2022
| [4.8.0](#480)    |          | Apr 21, 2022
| [4.7.1](#471)    |          | Apr 20, 2022
| [4.7.0](#470)    |          | Nov 15, 2021
| [4.6.0](#460)    |          | Jul 12, 2021
| [4.5.1](#451)    |          | May 30, 2021
| [4.5.0](#450)    |          | Apr 30, 2021
| [4.4.0](#440)    |          | Mar 29, 2021
| [4.3.1](#431)    |          | Nov 29, 2020
| [4.3.0](#430)    |          | Oct 20, 2020
| [4.2.0](#420)    |          | Jul 3, 2020
| [4.1.7](#417)    |          | Jun 30, 2020
| [4.1.5](#415)    |          | Jun 27, 2020
| [4.1.4](#414)    |          | Jun 26, 2020
| [4.1.3](#413)    |          | Jun 23, 2020
| [4.1.2](#412)    |          | Jun 5, 2020
| [4.1.1](#411)    |          | Jun 3, 2020
| [4.1.0](#410)    |          | May 8, 2020
| [4.0.1](#401)    |          | Jan 22, 2020
| [4.0.0](#400)    |          | Jan 09, 2020
| [3.13.0](#3130)  |          | Nov 5, 2019
| [3.12.2](#3122)  |          | Jan 8, 2019
| [3.12.1](#3121)  |          | Sept 17, 2018
| [3.12.0](#3120)  |          | Feb 22, 2018
| [3.11.0](#3110)  |          | Jan 3, 2018
| [3.10.0](#3100)  |          | Oct 25, 2017
| [3.9.2](#392)    |          | Oct 5, 2017
| [3.9.1](#391)    |          | Sep 28, 2017
| [3.9.0](#390)    |          | Sep 11, 2017
| [3.8.0](#380)    |          | Jul 29, 2017
| [3.7.1](#371)    |          | Jul 14, 2017
| [3.7.0](#370)    |          | Jun 19, 2017
| [3.6.1](#361)    |          | May 12, 2017
| [3.6.0](#360)    |          | May 8, 2017
| [3.5.1](#351)    |          | Apr 15, 2017
| [3.5.0](#350)    |          | Mar 26, 2017
| [3.4.1](#341)    |          | Feb 17, 2017
| [3.4.0](#340)    |          | Feb 13, 2017
| [3.3.4](#334)    |          | Jan 12, 2016
| [3.3.3](#333)    |          | Jan 10, 2016
| [3.3.2](#332)    |          | Jan 10, 2016
| [3.3.1](#331)    |          | Jan 10, 2016
| [3.3.0](#330)    |          | Dec 24, 2016
| [3.2.1](#321)    |          | Dec 24, 2016
| [3.2.0](#320)    |          | Nov 12, 2016
| [3.1.1](#311)    |          | Oct 23, 2016
| [3.1.0](#310)    |          | Oct 2, 2016
| [3.0.4](#304)    |          | Sept 19, 2016
| [3.0.3](#303)    |          | Sept 18, 2016
| [3.0.2](#302)    |          | Sept 6, 2016
| [3.0.1](#301)    |          | Aug 20, 2016
| [3.0.0](#300)    |          | Aug 20, 2016
| [2.2.0](#220)    |          | Jan 5, 2015

<<<<<<< HEAD
## 4.15.0 (`dev`)
- [#2508][2508] Ignore a warning when compiling with asm 
=======
## 5.0.0 (`dev`)


## 4.15.0 (`beta`)
- [#2508][2508] Ignore a warning when compiling with asm on nix
>>>>>>> e341e238
- [#2471][2471] Properly close spawned kitty window
- [#2358][2358] Cache output of `asm()`
- [#2457][2457] Catch exception of non-ELF files in checksec.
- [#2444][2444] Add `ELF.close()` to release resources
- [#2413][2413] libcdb: improve the search speed of `search_by_symbol_offsets` in local libc-database
- [#2470][2470] Fix waiting for gdb under WSL2
- [#2479][2479] Support extracting libraries from Docker image in `pwn template`
- [#2483][2483] Only print `checksec` output of `ELF.libc` when it was printed for the `ELF` already
- [#2482][2482] Throw error when using `sni` and setting `server_hostname` manually in `remote`
- [#2478][2478] libcdb-cli: add `--offline-only`, refactor unstrip and add fetch parser for download libc-database
- [#2484][2484] Allow to disable caching
- [#2291][2291] Fix attaching to a gdbserver with tuple `gdb.attach(('0.0.0.0',12345))`
- [#2410][2410] Add `tube.upload_manually` to upload files in chunks
- [#2502][2502] Fix loading ELF files without valid .dynamic section
- [#2476][2476] Deprecate 'keepends' argument in favor of 'drop' in `tube.recvline*`
- [#2364][2364] Deprecate direct commandline scripts invocation and exclude nonsense ones

[2508]: https://github.com/Gallopsled/pwntools/pull/2508
[2471]: https://github.com/Gallopsled/pwntools/pull/2471
[2358]: https://github.com/Gallopsled/pwntools/pull/2358
[2457]: https://github.com/Gallopsled/pwntools/pull/2457
[2444]: https://github.com/Gallopsled/pwntools/pull/2444
[2413]: https://github.com/Gallopsled/pwntools/pull/2413
[2470]: https://github.com/Gallopsled/pwntools/pull/2470
[2479]: https://github.com/Gallopsled/pwntools/pull/2479
[2483]: https://github.com/Gallopsled/pwntools/pull/2483
[2482]: https://github.com/Gallopsled/pwntools/pull/2482
[2478]: https://github.com/Gallopsled/pwntools/pull/2478
[2484]: https://github.com/Gallopsled/pwntools/pull/2484
[2291]: https://github.com/Gallopsled/pwntools/pull/2291
[2410]: https://github.com/Gallopsled/pwntools/pull/2410
[2502]: https://github.com/Gallopsled/pwntools/pull/2502
[2476]: https://github.com/Gallopsled/pwntools/pull/2476
[2364]: https://github.com/Gallopsled/pwntools/pull/2364

<<<<<<< HEAD
## 4.14.0 (`beta`)
=======
## 4.14.0 (`stable`)
>>>>>>> e341e238

- [#2356][2356] Add local libc database provider for libcdb
- [#2360][2360] Add offline parameter for `search_by_hash` series function
- [#2388][2388] libcdb: add `offline_only` to `search_by_symbol_offsets`
- [#2374][2374] libcdb.unstrip_libc: debug symbols are fetched only if not present
- [#2327][2327] Add basic support to debug processes on Windows
- [#2437][2437] Support asm/disasm on Windows
- [#2330][2330] Change `context.newline` when setting `context.os` to `"windows"`
- [#2322][2322] Add basic RISCV64 shellcraft support
- [#2376][2376] Return buffered data on first EOF in tube.readline()
- [#2371][2371] Add functions for retrieving process mappings
- [#2398][2398] Add support for generating multiple shellcodes at a time in shellcraft
- [#2389][2389] Fix passing bytes to `context.log_file` and `crc.BitPolynom`
- [#2391][2391] Fix error message when passing invalid kwargs to `xor`
- [#2387][2387] Convert apport_corefile() output from bytes-like object to string
- [#2415][2415] Add shellcraft template for IPv6 socket
- [#2405][2405] Add "none" ssh authentication method
- [#2427][2427] Document behaviour of remote()'s sni argument as string.
- [#2382][2382] added optional port, gdb_args and gdbserver_args parameters to gdb.debug()
- [#2435][2435] Speed up gdbserver handshake in gdb.debug()
- [#2436][2436] Add resolution_addr parameter to Ret2dlresolvePayload
- [#2497][2497] Fix remote.fromsocket() to handle AF_INET6 socket

[2436]: https://github.com/Gallopsled/pwntools/pull/2436
[2371]: https://github.com/Gallopsled/pwntools/pull/2371
[2360]: https://github.com/Gallopsled/pwntools/pull/2360
[2356]: https://github.com/Gallopsled/pwntools/pull/2356
[2374]: https://github.com/Gallopsled/pwntools/pull/2374
[2327]: https://github.com/Gallopsled/pwntools/pull/2327
[2322]: https://github.com/Gallopsled/pwntools/pull/2322
[2330]: https://github.com/Gallopsled/pwntools/pull/2330
[2389]: https://github.com/Gallopsled/pwntools/pull/2389
[2391]: https://github.com/Gallopsled/pwntools/pull/2391
[2376]: https://github.com/Gallopsled/pwntools/pull/2376
[2387]: https://github.com/Gallopsled/pwntools/pull/2387
[2388]: https://github.com/Gallopsled/pwntools/pull/2388
[2398]: https://github.com/Gallopsled/pwntools/pull/2398
[2415]: https://github.com/Gallopsled/pwntools/pull/2415
[2405]: https://github.com/Gallopsled/pwntools/pull/2405
[2427]: https://github.com/Gallopsled/pwntools/pull/2405
[2382]: https://github.com/Gallopsled/pwntools/pull/2382
[2435]: https://github.com/Gallopsled/pwntools/pull/2435
[2437]: https://github.com/Gallopsled/pwntools/pull/2437
[2497]: https://github.com/Gallopsled/pwntools/pull/2497

## 4.13.1

- [#2445][2445] Fix parsing the PLT on Windows
- [#2466][2466] Fix PLT emulation with Unicorn 2.1.0
- [#2466][2466] Switch to PyPi Simple API for update checks
- [#2467][2467] Fix loading at all on Windows
- [#2469][2469] GDB 15+ rpyc detection

[2445]: https://github.com/Gallopsled/pwntools/pull/2445
[2466]: https://github.com/Gallopsled/pwntools/pull/2466
[2467]: https://github.com/Gallopsled/pwntools/pull/2467
[2469]: https://github.com/Gallopsled/pwntools/pull/2469

## 4.13.0

- [#2242][2242] Term module revamp: activating special handling of terminal only when necessary
- [#2277][2277] elf: Resolve more relocations into GOT entries
- [#2281][2281] FIX: Getting right amount of data for search fix
- [#2293][2293] Add x86 CET status to checksec output
- [#1763][1763] Allow to add to the existing environment in `process` instead of replacing it
- [#2307][2307] Fix `pwn libcdb file` crashing if "/bin/sh" string was not found
- [#2309][2309] Detect challenge binary and libc in `pwn template`
- [#2308][2308] Fix WinExec shellcraft to make sure it's 16 byte aligned
- [#2279][2279] Make `pwn template` always set context.binary
- [#2310][2310] Add support to start a process on Windows
- [#2335][2335] Add lookup optimizations in DynELF 
- [#2334][2334] Speed up disasm commandline tool with colored output
- [#2328][2328] Lookup using $PATHEXT file extensions in `which` on Windows
- [#2189][2189] Explicitly define p64/u64 functions for IDE support
- [#2339][2339] Fix: Allow setting attributes on gdb Breakpoints
- [#2323][2323] Retry failed lookups after one week in libcdb
- [#2325][2325] Match against local system libc first in libcdb
- [#2336][2336] Add `ELF.stripped` and `ELF.debuginfo` properties
- [#2161][2161] Add basic support for darwin shellcraft/asm/disasm/run_shellcode/run_assembly
- [#2161][2161] Fix freebsd amd64 SyscallABI
- [#2160][2161] Fix invalid shellcraft.mov on arm64
- [#2284][2161] Fix invalid shellcraft.pushstr_array on arm64
- [#2345][2345] Fix pwn constgrep when it matches a non-constant type
- [#2338][2338] Fix: follow symlink for libs on ssh connection
- [#2341][2341] Launch GDB correctly in iTerm on Mac
- [#2268][2268] Add a `flatten` argument to `ssh.libs`
- [#2347][2347] Fix/workaround Unicorn Engine 1GB limit that calls exit()
- [#2233][2233] Fix gdb.debug: exe parameter now respected, allow empty argv
- [#2373][2373] Fix displaying bright color variation in terminal output
- [#2378][2378] Don't go though a shell in `gdb.debug`

[2242]: https://github.com/Gallopsled/pwntools/pull/2242
[2277]: https://github.com/Gallopsled/pwntools/pull/2277
[2281]: https://github.com/Gallopsled/pwntools/pull/2281
[2293]: https://github.com/Gallopsled/pwntools/pull/2293
[1763]: https://github.com/Gallopsled/pwntools/pull/1763
[2307]: https://github.com/Gallopsled/pwntools/pull/2307
[2309]: https://github.com/Gallopsled/pwntools/pull/2309
[2308]: https://github.com/Gallopsled/pwntools/pull/2308
[2279]: https://github.com/Gallopsled/pwntools/pull/2279
[2310]: https://github.com/Gallopsled/pwntools/pull/2310
[2335]: https://github.com/Gallopsled/pwntools/pull/2335
[2334]: https://github.com/Gallopsled/pwntools/pull/2334
[2328]: https://github.com/Gallopsled/pwntools/pull/2328
[2189]: https://github.com/Gallopsled/pwntools/pull/2189
[2339]: https://github.com/Gallopsled/pwntools/pull/2339
[2323]: https://github.com/Gallopsled/pwntools/pull/2323
[2325]: https://github.com/Gallopsled/pwntools/pull/2325
[2336]: https://github.com/Gallopsled/pwntools/pull/2336
[2161]: https://github.com/Gallopsled/pwntools/pull/2161
[2345]: https://github.com/Gallopsled/pwntools/pull/2345
[2338]: https://github.com/Gallopsled/pwntools/pull/2338
[2341]: https://github.com/Gallopsled/pwntools/pull/2341
[2268]: https://github.com/Gallopsled/pwntools/pull/2268
[2347]: https://github.com/Gallopsled/pwntools/pull/2347
[2233]: https://github.com/Gallopsled/pwntools/pull/2233
[2373]: https://github.com/Gallopsled/pwntools/pull/2373
[2378]: https://github.com/Gallopsled/pwntools/pull/2378

## 4.12.0

- [#2202][2202] Fix `remote` and `listen` in sagemath
- [#2117][2117] Add -p (--prefix) and -s (--separator) arguments to `hex` command
- [#2221][2221] Add shellcraft.sleep template wrapping SYS_nanosleep
- [#2219][2219] Fix passing arguments on the stack in shellcraft syscall template
- [#2212][2212] Add `--libc libc.so` argument to `pwn template` command
- [#2257][2257] Allow creation of custom templates for `pwn template` command
- [#2225][2225] Allow empty argv in ssh.process()
- [#2349][2349] Fix term.readline omitting a trailing \n
- [#2352][2352] add `RETURN_CONST` as an allowed `_const_code` in safeeval

[2202]: https://github.com/Gallopsled/pwntools/pull/2202
[2117]: https://github.com/Gallopsled/pwntools/pull/2117
[2221]: https://github.com/Gallopsled/pwntools/pull/2221
[2219]: https://github.com/Gallopsled/pwntools/pull/2219
[2212]: https://github.com/Gallopsled/pwntools/pull/2212
[2257]: https://github.com/Gallopsled/pwntools/pull/2257
[2225]: https://github.com/Gallopsled/pwntools/pull/2225
[2349]: https://github.com/Gallopsled/pwntools/pull/2349
[2352]: https://github.com/Gallopsled/pwntools/pull/2352

## 4.11.1

- [#2271][2271] FIX: Generated shebang with path to python invalid if path contains spaces
- [#2272][2272] Fix `tube.clean_and_log` not logging buffered data
- [#2281][2281] FIX: Getting right amount of data for search fix
- [#2287][2287] Fix `_countdown_handler` not invoking `timeout_change`
- [#2294][2294] Fix atexit SEGV in aarch64 loader

[2271]: https://github.com/Gallopsled/pwntools/pull/2271
[2272]: https://github.com/Gallopsled/pwntools/pull/2272
[2281]: https://github.com/Gallopsled/pwntools/pull/2281
[2287]: https://github.com/Gallopsled/pwntools/pull/2287
[2294]: https://github.com/Gallopsled/pwntools/pull/2294

## 4.11.0

- [#2185][2185] make fmtstr module able to create payload without $ notation 
- [#2103][2103] Add search for libc binary by leaked function addresses `libcdb.search_by_symbol_offsets()`
- [#2177][2177] Support for RISC-V 64-bit architecture
- [#2186][2186] Enhance `ELF.nx` and `ELF.execstack`
- [#2129][2129] Handle `context.newline` correctly when typing in `tube.interactive()`
- [#2214][2214] Fix bug at ssh.py:`download` and `download_file` with relative paths
- [#2241][2241] Fix ssh.process not setting ssh_process.cwd attribute
- [#2261][2261] Fix corefile module after pyelftools update

[2185]: https://github.com/Gallopsled/pwntools/pull/2185
[2103]: https://github.com/Gallopsled/pwntools/pull/2103
[2177]: https://github.com/Gallopsled/pwntools/pull/2177
[2186]: https://github.com/Gallopsled/pwntools/pull/2186
[2129]: https://github.com/Gallopsled/pwntools/pull/2129
[2214]: https://github.com/Gallopsled/pwntools/pull/2214
[2241]: https://github.com/Gallopsled/pwntools/pull/2241
[2261]: https://github.com/Gallopsled/pwntools/pull/2261

## 4.10.0

In memoriam — [Zach Riggle][zach] — long time contributor and maintainer of Pwntools.

- [#2062][2062] make pwn cyclic -l work with entry larger than 4 bytes
- [#2092][2092] shellcraft: dup() is now called dupio() consistently across all supported arches
- [#2093][2093] setresuid() in shellcraft uses current euid by default
- [#2125][2125] Allow tube.recvregex to return capture groups
- [#2144][2144] Removes `p2align 2` `asm()` headers from `x86-32`, `x86-64` and `mips` architectures to avoid inconsistent instruction length when patching binaries

[2062]: https://github.com/Gallopsled/pwntools/pull/2062
[2092]: https://github.com/Gallopsled/pwntools/pull/2092
[2093]: https://github.com/Gallopsled/pwntools/pull/2093
[2125]: https://github.com/Gallopsled/pwntools/pull/2125
[2144]: https://github.com/Gallopsled/pwntools/pull/2144
[zach]: https://github.com/zachriggle

## 4.9.0

- [#1975][1975] Add libcdb commandline tool
- [#1979][1979] Add `js_escape()` and `js_unescape()` to `util.fiddling`
- [#2011][2011] Fix tube's debug output of same byte compression
- [#2023][2023] Support KDE Konsole in run_in_new_terminal function
- [#2027][2027] Fix ELF.libc_start_main_return with glibc 2.34
- [#2033][2033] Quote file and core path in generated GDB script
- [#2035][2035] Change Buffer's parent class to object
- [#2037][2037] Allow SSH tunnel to be treated like a TCP socket (with 'raw=True')
- [#2123][2123] Fix ROP without a writeable cache directory
- [#2124][2124] Fix `tube.recvpred()` timeout argument

[1975]: https://github.com/Gallopsled/pwntools/pull/1975
[1979]: https://github.com/Gallopsled/pwntools/pull/1979
[2011]: https://github.com/Gallopsled/pwntools/pull/2011
[2023]: https://github.com/Gallopsled/pwntools/pull/2023
[2027]: https://github.com/Gallopsled/pwntools/pull/2027
[2033]: https://github.com/Gallopsled/pwntools/pull/2033
[2035]: https://github.com/Gallopsled/pwntools/pull/2035
[2037]: https://github.com/Gallopsled/pwntools/pull/2037
[2123]: https://github.com/Gallopsled/pwntools/pull/2123
[2124]: https://github.com/Gallopsled/pwntools/pull/2124

## 4.8.0

- [#1922][1922] Fix logic in `wait_for_debugger`
- [#1828][1828] libcdb: Load debug info and unstrip libc binary
- [#1939][1939] Fix error in validating log levels
- [#1981][1981] Fix `cyclic_find()` to make it work with large int values

[1922]: https://github.com/Gallopsled/pwntools/pull/1922
[1828]: https://github.com/Gallopsled/pwntools/pull/1828
[1939]: https://github.com/Gallopsled/pwntools/pull/1939
[1981]: https://github.com/Gallopsled/pwntools/pull/1981

## 4.7.1

- [#1784][1784] Use temporary cache directory when persistent cache cannot be used
- [#1973][1973] ELF symbols can be looked up by bytes values
- several bugfixes ([#2012][2012], [#2031][2031], [#1912][1912], [#1961][1961],
[#2007][2007], [#2040][2040], [#2051][2051])

[1784]: https://github.com/Gallopsled/pwntools/pull/1784
[1912]: https://github.com/Gallopsled/pwntools/pull/1912
[1961]: https://github.com/Gallopsled/pwntools/pull/1961
[1973]: https://github.com/Gallopsled/pwntools/pull/1973
[2007]: https://github.com/Gallopsled/pwntools/pull/2007
[2012]: https://github.com/Gallopsled/pwntools/pull/2012
[2031]: https://github.com/Gallopsled/pwntools/pull/2031
[2040]: https://github.com/Gallopsled/pwntools/pull/2040
[2051]: https://github.com/Gallopsled/pwntools/pull/2051

## 4.7.0

- [#1733][1733] Update libc headers -> more syscalls available!
- [#1876][1876] add `self.message` and change `sys.exc_type` to `sys.exec_info()` in PwnlibException
- [#1877][1877] encoders error message handles when `avoid` is bytes in python3
- [#1891][1891] Keep ROP gadgets when setting registers via setattr/call
- [#1892][1892] Silence SIGPIPE error for "pwn phd"
- [#1893][1893] Fix bytes warning in "pwn cyclic"
- [#1897][1897] Add basic support for RISC-V
- [#1903][1903] Add zsh completion script
- [#1904][1904] Add bash completion script
- [#1906][1906] Defer import of several modules to save on startup time
- [#1921][1921] Add basic support for the bare-metal ARM specific toolchain
- [#1995][1995] Add `shellcraft.*.linux.cat2`, which uses alloc+read+write instead of sendfile

[1733]: https://github.com/Gallopsled/pwntools/pull/1733
[1876]: https://github.com/Gallopsled/pwntools/pull/1876
[1877]: https://github.com/Gallopsled/pwntools/pull/1877
[1891]: https://github.com/Gallopsled/pwntools/pull/1891
[1892]: https://github.com/Gallopsled/pwntools/pull/1892
[1893]: https://github.com/Gallopsled/pwntools/pull/1893
[1897]: https://github.com/Gallopsled/pwntools/pull/1897
[1903]: https://github.com/Gallopsled/pwntools/pull/1903
[1904]: https://github.com/Gallopsled/pwntools/pull/1904
[1906]: https://github.com/Gallopsled/pwntools/pull/1906
[1921]: https://github.com/Gallopsled/pwntools/pull/1921
[1995]: https://github.com/Gallopsled/pwntools/pull/1995

## 4.6.0

- [#1429][1429] Add a mechanism for ret2csu (originally #1138)
- [#1566][1566] Add `ignore_config` argument to `pwnlib.tubes.ssh` and improve `allow_agent` implementation
- [#1652][1652] Add `process.readmem` and `process.writemem`
- [#1739][1739] Add/fix shellcraft.linux.kill() / shellcraft.linux.killparent()
- [#1746][1746] Prefer Python3 over Python2 for spawning remote processes over SSH
- [#1751][1751] Fix process() with executable relative to cwd
- [#1753][1753] major change: less unconditional imports in pwnlib
- [#1776][1776] mips: do not use $t0 temporary variable in dupio
- [#1846][1846] support launching GDB in more different terminals

[1429]: https://github.com/Gallopsled/pwntools/pull/1429
[1566]: https://github.com/Gallopsled/pwntools/pull/1566
[1652]: https://github.com/Gallopsled/pwntools/pull/1652
[1739]: https://github.com/Gallopsled/pwntools/pull/1739
[1746]: https://github.com/Gallopsled/pwntools/pull/1746
[1751]: https://github.com/Gallopsled/pwntools/pull/1751
[1753]: https://github.com/Gallopsled/pwntools/pull/1753
[1776]: https://github.com/Gallopsled/pwntools/pull/1776
[1846]: https://github.com/Gallopsled/pwntools/pull/1846

## 4.5.1

- [#1902][1902] Always specify -F and -P for tmux in `run_in_new_terminal`

[1902]: https://github.com/Gallopsled/pwntools/pull/1902

## 4.5.0

- [#1261][1261] Misc `run_in_new_terminal` improvements (notably gdb terminated by default)
- [#1695][1695] Allow using GDB Python API
- [#1735][1735] Python 3.9 support in safeeval
- [#1738][1738] Which function support custom search path
  - process also looks now at `env['PATH']` to find the path for the executable
- [#1742][1742] New `baremetal` os to debug binaries executed with qemu-system-$(arch)
- [#1757][1757] update cache directories
- [#1758][1758] Remove eval from cli
- [#1780][1780] Re-add Python2 to the official Dockerfile
- [#1941][1941] Disable all Android tests, `pwnlib.adb` is no longer supported in CI
- [#1811][1811] Remove unnecessary `pwn.toplevel.__all__`
- [#1827][1827] Support `$XDG_CONFIG_HOME` dir for `pwn.conf`
- [#1841][1841] Add colored_traceback
- [#1839][1839] run_in_new_terminal now creates a runner script if given a list or tuple
- [#1833][1833] Add pwnlib.filesystem module
- [#1852][1852] Fix `atexit` on Python 3
- [#1883][1883] ROP gadget verifier accounts for 2 character registers

[1261]: https://github.com/Gallopsled/pwntools/pull/1261
[1695]: https://github.com/Gallopsled/pwntools/pull/1695
[1735]: https://github.com/Gallopsled/pwntools/pull/1735
[1738]: https://github.com/Gallopsled/pwntools/pull/1738
[1742]: https://github.com/Gallopsled/pwntools/pull/1742
[1757]: https://github.com/Gallopsled/pwntools/pull/1757
[1758]: https://github.com/Gallopsled/pwntools/pull/1758
[1780]: https://github.com/Gallopsled/pwntools/pull/1780
[1941]: https://github.com/Gallopsled/pwntools/pull/1941
[1811]: https://github.com/Gallopsled/pwntools/pull/1811
[1827]: https://github.com/Gallopsled/pwntools/pull/1827
[1841]: https://github.com/Gallopsled/pwntools/pull/1841
[1839]: https://github.com/Gallopsled/pwntools/pull/1839
[1833]:  https://github.com/Gallopsled/pwntools/pull/1833
[1852]: https://github.com/Gallopsled/pwntools/pull/1852
[1883]: https://github.com/Gallopsled/pwntools/pull/1883

## 4.4.0

- [#1541][1541] Use `context.newline` for tubes by default
- [#1602][1602] Fix bytes handling in ssh tubes
- [#1606][1606] Fix `asm()` and `disasm()` for MSP430, S390
- [#1616][1616] Fix `cyclic` cli for 64 bit integers
- [#1632][1632] Enable usage of Pwntools in jupyter
- [#1633][1633] Open a shell if `pwn template` cannot download the remote file
- [#1644][1644] Enable and support SNI for SSL-wrapped tubes
- [#1651][1651] Make `pwn shellcraft` faster
- [#1654][1654] Docker images (`pwntools/pwntools:stable` etc) now use Python3 by default, and includes assemblers for a few common architectures
- [#1667][1667] Add i386 encoder `ascii_shellcode` (Fixed docs in #1693)
- Fix syscall instruction lists for SROP on `i386` and `amd64`
- Fix migration to another ROP
- [#1673][1673] Add `base=` argument to `ROP.chain()` and `ROP.dump()`
- [#1675][1675] Gdbserver now correctly accepts multiple libraries in `LD_PRELOAD` and `LD_LIBRARY_PATH`
- [#1678][1678] ROPGadget multibr
- [#1682][1682] ROPGadget multibr fix
- [#1687][1687] Actually import `requests` when doing `from pwn import *`
- [#1688][1688] Add `__setattr__` and `__call__` interfaces to `ROP` for setting registers
- [#1692][1692] Remove python2 shebangs where appropriate
- [#1703][1703] Update libcdb buildid offsets for amd64 and i386
- [#1704][1704] Try https://libc.rip/ for libcdb lookup

[1541]: https://github.com/Gallopsled/pwntools/pull/1541
[1602]: https://github.com/Gallopsled/pwntools/pull/1602
[1606]: https://github.com/Gallopsled/pwntools/pull/1606
[1616]: https://github.com/Gallopsled/pwntools/pull/1616
[1632]: https://github.com/Gallopsled/pwntools/pull/1632
[1633]: https://github.com/Gallopsled/pwntools/pull/1633
[1644]: https://github.com/Gallopsled/pwntools/pull/1644
[1651]: https://github.com/Gallopsled/pwntools/pull/1651
[1654]: https://github.com/Gallopsled/pwntools/pull/1654
[1667]: https://github.com/Gallopsled/pwntools/pull/1667
[1673]: https://github.com/Gallopsled/pwntools/pull/1673
[1675]: https://github.com/Gallopsled/pwntools/pull/1675
[1678]: https://github.com/Gallopsled/pwntools/pull/1678
[1682]: https://github.com/Gallopsled/pwntools/pull/1679
[1687]: https://github.com/Gallopsled/pwntools/pull/1687
[1688]: https://github.com/Gallopsled/pwntools/pull/1688
[1692]: https://github.com/Gallopsled/pwntools/pull/1692
[1703]: https://github.com/Gallopsled/pwntools/pull/1703
[1704]: https://github.com/Gallopsled/pwntools/pull/1704

## 4.3.1

- [#1732][1732] Fix shellcraft SSTI vulnerability (first major pwntools vuln!)

[1732]: https://github.com/Gallopsled/pwntools/pull/1732

## 4.3.0

- [#1576][1576] Add `executable=` argument to `ELF.search`
- [#1584][1584] Add `jmp_esp`/`jmp_rsp` attribute to `ROP`
- [#1592][1592] Fix over-verbose logging of process() environment
- [#1593][1593] Colorize output of `pwn template`
- [#1601][1601] Add `pwn version` command line tool
- [#1605][1605] Add to `fiddling.hexdump` a way to suppress the total at the end
- [#1613][1613] Permit `--password` for `pwn template`
- [#1616][1616] Fix `cyclic` cli for 64 bit integers
- [#1564][1564] Fix `asm()` and `disasm()` for PowerPC64, MIPS64, Sparc64
- [#1621][1621] Permit negative values in flat() and fit()

[1576]: https://github.com/Gallopsled/pwntools/pull/1576
[1584]: https://github.com/Gallopsled/pwntools/pull/1584
[1592]: https://github.com/Gallopsled/pwntools/pull/1592
[1593]: https://github.com/Gallopsled/pwntools/pull/1593
[1601]: https://github.com/Gallopsled/pwntools/pull/1601
[1605]: https://github.com/Gallopsled/pwntools/pull/1605
[1613]: https://github.com/Gallopsled/pwntools/pull/1613
[1616]: https://github.com/Gallopsled/pwntools/pull/1616
[1564]: https://github.com/Gallopsled/pwntools/pull/1564
[1621]: https://github.com/Gallopsled/pwntools/pull/1621

## 4.2.1

- [#1625][1625] GDB now properly loads executables with QEMU
- [#1663][1663] Change lookup algorithm of `adb.which`
- [#1699][1699] Fix broken linux shellcraft templates

[1625]: https://github.com/Gallopsled/pwntools/pull/1625
[1699]: https://github.com/Gallopsled/pwntools/pull/1699

## 4.2.0

- [#1436][1436] Add ret2dlresolve automation
- [fecf9f] tubes.ssh.process() no longer requires python 2 installed on remote (still requires python, though)
- Miscellanous improvements to DynElf and fmtstr leaker (see examples/fmtstr/exploit2.py)
- [#1454][1454] Support for windows console colors

[1436]: https://github.com/Gallopsled/pwntools/pull/1436
[fecf9f]: http://github.com/Gallopsled/pwntools/commit/fecf9f
[1454]: https://github.com/Gallopsled/pwntools/pull/1454

## 4.1.7 (`stable`)

- [#1615][1615] Fix aarch64 pushstr and pushstr_array

[1615]: https://github.com/Gallopsled/pwntools/pull/1454

## 4.1.5

- [#1517][1517] flat(..., filler=) is fixed for `str` values and Python2 `bytes`

[1517]: https://github.com/Gallopsled/pwntools/pull/1517

## 4.1.4

- [#1698][1609] Fix issues in `packing.flat` with mis-ordred fields

[1609]: https://github.com/Gallopsled/pwntools/pull/1609

## 4.1.3

- [#1590][1590] Fix `gdb.attach()` for `remote`, `listen`, `ssh` tubes
  - Also fix `run_in_new_terminal` for Py2 unicode strings
- [#1595][1595] Fix ssh.process(timeout=)

[1590]: https://github.com/Gallopsled/pwntools/pull/1590
[1595]: https://github.com/Gallopsled/pwntools/pull/1595

## 4.1.2

- Pwntools requires `six` v.1.12.0 or higher

## 4.1.1

- Fix PLT resolution by locking unicorn <1.0.2rc4 (#1538)
- Fix wrong ELF/context unpack handling (c4c11a37)
- Fix updating of ELF.functions addresses after changing ELF.address #1512 (#1513)
- Update Corefile warnings and replace asserts with normal checks (#1526)
- several py2-py3 issues (#1451)
- Fix cyclic command

## 4.1.0

- [#1316][1316] Fix connect shellcraft in python 3
- [#1323][1323] Fix issues related with debugging
- [#1001][1001] Enhance `unlock_bootloader` with better status messages
- [#1389][1389] remove old dependencies
- [#1241][1241] Launch QEMU with sysroot if specified
- [#1218][1218] Support for FileStructure exploitation

[1316]: https://github.com/Gallopsled/pwntools/pull/1316
[1323]: https://github.com/Gallopsled/pwntools/pull/1323
[1001]: https://github.com/Gallopsled/pwntools/pull/1001
[1389]: https://github.com/Gallopsled/pwntools/pull/1389
[1241]: https://github.com/Gallopsled/pwntools/pull/1241
[1218]: https://github.com/Gallopsled/pwntools/pull/1218

## 4.0.1

- [#1412][1412] `recvline_pred()` and similar do not reorder data
- Bypass unicorn-engine/unicorn#1100 and unicorn-engine/unicorn#1170 requiring unstable package

[1412]: https://github.com/Gallopsled/pwntools/pull/1412

## 4.0.0

- **Python 3 support! <3**
- [#1402][1402] Fix serialtube in python 3
- [#1391][1391] Fix process.libs
- [#1317][1317] Tubes with `context.encoding`
- [#1216][1216] Improve format string generator
- [#1285][1285] Add freebsd generic syscall templates
- [76413f][76413f] Add pwnlib.adb.bootimg for 'ANDROID!' format boot.img images
- [#1202][1202] Docker: Kill 14 layers in pwntools base images
- [#1182][1182] shellcraft.dupio() for mips

[1402]: https://github.com/Gallopsled/pwntools/pull/1402
[1391]: https://github.com/Gallopsled/pwntools/pull/1391
[1317]: https://github.com/Gallopsled/pwntools/pull/1317
[1285]: https://github.com/Gallopsled/pwntools/pull/1285
[1216]: https://github.com/Gallopsled/pwntools/pull/1216
[1202]: https://github.com/Gallopsled/pwntools/pull/1202
[1182]: https://github.com/Gallopsled/pwntools/pull/1182
[76413f]: https://github.com/Gallopsled/pwntools/commit/76413f

## 3.13.0

- [#1204][1204] Reduce ROP cache filename length
- [#1175][1175] Fix nested SSH connectors
- [#1355][1355] Fix 'break' syscall
- [#1277][1277] Fix timeout parameter passing in sendlineafter and other similar functions
- [#1292][1292] Provide correct arch name to gdb for sparc64

[1175]: https://github.com/Gallopsled/pwntools/pull/1175
[1204]: https://github.com/Gallopsled/pwntools/pull/1204
[1277]: https://github.com/Gallopsled/pwntools/pull/1277
[1292]: https://github.com/Gallopsled/pwntools/pull/1292
[1355]: https://github.com/Gallopsled/pwntools/pull/1355

## 3.12.2

- [#1242][1242] Use IntervalTree 2.xx, disallow use of 3.xx
- [#1243][1243] Fix a typo that caused an exception when executing a binary with `process()` which returns `-ENOEXEC` and the system does not have `qemu-user` binaries installed.

[1242]: https://github.com/Gallopsled/pwntools/pull/1242
[1243]: https://github.com/Gallopsled/pwntools/pull/1243

## 3.12.1

- [#1198][1198] More compatibility fixes for pyelftools==0.25, and pin Sphinx<1.8.0 since it causes testing errors
- [#1191][1191] Fix compatibility with pyelftools==0.25
- [#1159][1159] Fix check for `/proc/.../status`
- [#1162][1162] Fix broken package versions
- [#1150][1150] Fix exception raised when a cache file is missing
- [#1156][1156] Fix ROP gadget selection logic involving `int` and `syscall` instructions
- [#1152][1152] Fix QEMU LD_PREFIX calculation (wrong parameter passed)
- [#1155][1155] Use Ubuntu Trusty for all CI builds
- [#1131][1131] Add "libc-" to libc prefixes in `process` tubes
- [#1125][1125] Fix a typo
- [#1121][1121] Fix tests which were broken by an upstream Sphinx change
- [#1104][1104] Add `DynELF.dump()` for dumping remote ELF files
- [#1101][1101] Set `context.os` via `context.binary`, useful for Android exploitation
- [5fdc08][5fdc08] Work around broken `pidof` on Android
- [63dfed][63dfed] Print warning when Corefile deletion fails instead of throwing an exception
- [#1094][1094] Make hexdump output alignment more consistent
- [#1096][1096] `flat()` and `fit()` are now the same function

[1198]: https://github.com/Gallopsled/pwntools/pull/1198
[1191]: https://github.com/Gallopsled/pwntools/pull/1191
[1159]: https://github.com/Gallopsled/pwntools/pull/1159
[1162]: https://github.com/Gallopsled/pwntools/pull/1162
[1150]: https://github.com/Gallopsled/pwntools/pull/1150
[1156]: https://github.com/Gallopsled/pwntools/pull/1156
[1152]: https://github.com/Gallopsled/pwntools/pull/1152
[1155]: https://github.com/Gallopsled/pwntools/pull/1155
[1131]: https://github.com/Gallopsled/pwntools/pull/1131
[1125]: https://github.com/Gallopsled/pwntools/pull/1125
[1121]: https://github.com/Gallopsled/pwntools/pull/1121
[1104]: https://github.com/Gallopsled/pwntools/pull/1104
[1101]: https://github.com/Gallopsled/pwntools/pull/1101
[1094]: https://github.com/Gallopsled/pwntools/pull/1094
[1096]: https://github.com/Gallopsled/pwntools/pull/1096
[5fdc08]: https://github.com/Gallopsled/pwntools/commit/5fdc08
[63dfed]: https://github.com/Gallopsled/pwntools/commit/63dfed

## 3.12.0

- [#1083][1083] Better error messages for `gdb` when `LD_PRELOAD` is incorrect
- [#1085][1085] Add support for extracting Android `BOOTLDR!` images
- [#1075][1075] Add support for detecting GNU Screen for `run_in_new_terminal`
- [#1074][1074] Add support for running `pwntools-gdb` wrapper script instead of `gdb`
- [#1068][1068] Work around very old OpenSSL versions which don't have sha256 support *AND* don't exit with an error code when trying to use it
- [#1067][1067] Add `pwnlib.tubes.server` module, which adds a reusable `server` listener
- [#1063][1063] Add support for labels in `fit()`, allowing dynamic contents to be injected.  (This feature is really cool, check out the pull request!)

[1083]: https://github.com/Gallopsled/pwntools/pull/1083
[1085]: https://github.com/Gallopsled/pwntools/pull/1085
[1075]: https://github.com/Gallopsled/pwntools/pull/1075
[1074]: https://github.com/Gallopsled/pwntools/pull/1074
[1068]: https://github.com/Gallopsled/pwntools/pull/1068
[1067]: https://github.com/Gallopsled/pwntools/pull/1067
[1063]: https://github.com/Gallopsled/pwntools/pull/1063

## 3.11.0

- [#1044][1044] Enhancements to ROP
    + Much better support for 64-bit Intel (amd64) ROP
    + ROP gadget selection is optimized to favor multi-pops instead of multiple single-pop gadgets
    + Added support for blacklisting byte values in ROP gadget addresses
- [#1049][1049] Enhancements to `cyclic`
    + `context` now has two additional attributes, `cyclic_alphabet` and `cyclic_length`, which correspond to the arguments `alphabet` and `n` to `cyclic()` and `cyclic_find()` and related routines.
    + The motivation for this change is to allow setting the `alphabet` globally, so that any padding / patterns generated internally to pwntools can be controlled.  The specific motivation is blacklisting values in ROP padding.
- [#1052][1052] Enhancements for detecting `QEMU_LD_PREFIX` used by QEMU user-mode emulation for sysroots
- [#1035][1035] Minor documentation changes
- [#1032][1032] Enhancements to `pwn template`
- [#1031][1031] More accurate `Coredump.fault_addr` on amd64
- [#1084][1084] Fix broken tests due to `ftp.debian.org` going down

[1044]: https://github.com/Gallopsled/pwntools/pull/1044
[1049]: https://github.com/Gallopsled/pwntools/pull/1049
[1052]: https://github.com/Gallopsled/pwntools/pull/1052
[1035]: https://github.com/Gallopsled/pwntools/pull/1035
[1032]: https://github.com/Gallopsled/pwntools/pull/1032
[1031]: https://github.com/Gallopsled/pwntools/pull/1031
[1084]: https://github.com/Gallopsled/pwntools/pull/1084

## 3.10.0

- [#1007][1007] Add support for setting a `gdbinit` file in the context
- [#1055][1055] Fixes for `Corefile` stack parsing, speed up `ELF.string()`
- [#1057][1057] Fix a variable name typo in `DynELF` logging which results in an exception being thrown
- [#1058][1058] Fix an edge case in `ssh_process.exe`

[1007]: https://github.com/Gallopsled/pwntools/pull/1007
[1055]: https://github.com/Gallopsled/pwntools/pull/1055
[1057]: https://github.com/Gallopsled/pwntools/pull/1057
[1058]: https://github.com/Gallopsled/pwntools/pull/1058

## 3.9.2

- [#1043][1043] Do not attempt to populate the libraries used by statically-linked binaries

[1043]: https://github.com/Gallopsled/pwntools/pull/1043

## 3.9.1

- [#1038][1038] Fix an issue with `process()` where glibc would buffer data internally, causing a hang on `select()`
- [#1036][1036] Fix Travis CI logging verbosity
- [#1029][1029] Fix some `unicode` issues when using the `readline` command history in `tube.interactive()`

[1038]: https://github.com/Gallopsled/pwntools/pull/1038
[1036]: https://github.com/Gallopsled/pwntools/pull/1036
[1029]: https://github.com/Gallopsled/pwntools/pull/1029

## 3.9.0

- [#1003][1003] Make `concat_all` faster while also simplifying it's logic
- [#1014][1014] Fix for overwritten env when parsing core file
- [#1023][1023] Fixes to Travis CI

[1003]: https://github.com/Gallopsled/pwntools/pull/1003
[1014]: https://github.com/Gallopsled/pwntools/pull/1014
[1023]: https://github.com/Gallopsled/pwntools/pull/1023

## 3.8.0

- [#981][981] Fixed RELRO detection logic
- [#986][986] Enhancements to DynELF for controlling usage of LibcDB
- A few documentation fixes
- A few fixes for the Docker image

[981]: https://github.com/Gallopsled/pwntools/pull/981
[986]: https://github.com/Gallopsled/pwntools/pull/986

## 3.7.1

- [#998][998] Fix a bug where integer values could not be set in `.pwn.conf`.

[998]: https://github.com/Gallopsled/pwntools/pull/998

## 3.7.0

- [#933][933] DynELF works better with different base addresses
- [#952][952] A few small fixes were made to `pwn template`, and the CRC database was updated.
- [5c72d62c][5c72d62c] Updated the CRC database

[933]: https://github.com/Gallopsled/pwntools/pull/933
[952]: https://github.com/Gallopsled/pwntools/pull/952
[5c72d62c]: https://github.com/Gallopsled/pwntools/commit/5c72d62c

## 3.6.1

- [#979][979]+[1a4a1e1][1a4a1e1] Fixed [#974][974], a bug related to the terminal handling and numlock.
- [#980][980] Fixed the `pwn template` command.

[974]: https://github.com/Gallopsled/pwntools/issues/974
[979]: https://github.com/Gallopsled/pwntools/pull/979
[980]: https://github.com/Gallopsled/pwntools/pull/980
[1a4a1e1]: https://github.com/Gallopsled/pwntools/commit/1a4a1e1

## 3.6.0

- [#895][895] Added a Dockerfile to simplify testing setup and allow testing on OSX
- [#897][897] Fixed some incorrect AArch64 syscals
- [#893][893] Added the `pwnlib.config` module
    + Configuration options can now be set in `~/.pwn.conf`
    + This replaces the old, **undocumented** mechanism for changing logging colors.  Only @br0ns and @ebeip90 were likely using this.
    + More information is available in the documentation [here](http://docs.pwntools.com/en/dev/config.html).
- [#899][899] Pwntools now uses Unicorn Engine to emulate PLT instructions to ensure correct mapping of PIE / RELRO binaries.
- [#904][904] Enhancements to the accuracy of the `pwn checksec` command.
- [#905][905] Added a `pwn debug` command-line utility which automates the process of `gdb.attach(process(...))` to spawn GDB
    + More information is available in the documentation [here](http://docs.pwntools.com/en/dev/commandline.html#pwn-debug)
- [#919][919] Added a `pwn template` command-line utility to simplify the process of bootstrapping a new exploit.
    + More information is available in the documentation [here](http://docs.pwntools.com/en/dev/commandline.html#pwn-template).
- [#948][948] Fix unnecessary warning for Core files
- [#954][954] Fix list processing in `~/.pwn.conf`
- [#967][967] Respect `TERM_PROGRAM` for `run_in_new_terminal`
- [#970][970] Fix overly-aggressive corefile caching

[947]: https://github.com/Gallopsled/pwntools/pull/947
[948]: https://github.com/Gallopsled/pwntools/pull/948
[954]: https://github.com/Gallopsled/pwntools/pull/954
[960]: https://github.com/Gallopsled/pwntools/pull/960
[967]: https://github.com/Gallopsled/pwntools/pull/967
[968]: https://github.com/Gallopsled/pwntools/pull/968
[970]: https://github.com/Gallopsled/pwntools/pull/970

[895]: https://github.com/Gallopsled/pwntools/pull/895
[897]: https://github.com/Gallopsled/pwntools/pull/897
[893]: https://github.com/Gallopsled/pwntools/pull/893
[899]: https://github.com/Gallopsled/pwntools/pull/899
[904]: https://github.com/Gallopsled/pwntools/pull/904
[905]: https://github.com/Gallopsled/pwntools/pull/905
[919]: https://github.com/Gallopsled/pwntools/pull/919

## 3.5.1

- [#945][945] Speed up ssh via caching checksec results (fixes [#944][944])
- [#950][950] Fixes a bug where setting `context.arch` does not have an effect on `adb.compile()` output architecture

[944]: https://github.com/Gallopsled/pwntools/issues/944
[945]: https://github.com/Gallopsled/pwntools/pull/945
[950]: https://github.com/Gallopsled/pwntools/pull/950

## 3.5.0

- [b584ca3][b584ca3] Fixed an issue running `setup.py` on ARM
- [#822][822] Enabled relative leaks with `MemLeak`
    + This should be useful for e.g. heap-relative leaks
- [#832][832] Changed all internal imports to use absolute imports (no functional changes)
- [a12d0b6][a12d0b6] Move `STDOUT`, `PIPE`, `PTY` constants to globals
    + `process(..., stdin=process.PTY)` --> `process(..., stdin=PTY)`
- [#828][828] Use `PR_SET_PTRACER` for all `process()` and `ssh.process()` instances
    + This simplifies debugging on systems with YAMA ptrace enabled
- Various documentation enhancements
    + In particular, the [gdb][gdb], [elf][elf], and [ssh][ssh] docs are much better
- [#833][833] Performance enhancements for `adb` module
- [d0267f3][d0267f3] `packing.fit()` now treats large offsets as cyclic patterns (e.g. `0x61616161` behaves the same as `"aaaa"`)
- [#835][835] Added `ssh.checksec`
    + Reports the kernel version and other relevant information on connection
- [#857][857] Slightly shortened `execve` shellcode
- [300f8e0][300f8e0] Slightly speed up processing of large ELF files
- [#861][861] Adds support for extracting `IKCONFIG` configs from Linux kernel images, and extends `checksec` to report on any insecure configurations discovered
- [#871][871] Moves all of the basic syscall templates to `shellcraft/common` and exposes them via symlinks.  Closed [#685][685]
    + Should not have any visible effects from any documented APIs
    + `shellcraft.arch.os.syscall_function()` still works the same
    + We now have the ability to differentiate between the `connect` syscall, and a TCP `connect` helper
- [#887][887] `sh_string` now returns a quoted empty string `''` rather than just an empty string
- [#839][839] Exposes a huge amount of functionality via corefiles which was not previously availble.  See the [docs][corefile_docs] for examples.
    + `process().corefile` will automatically instantiate a Corefile for the process
    + QEMU-emulated processes are supported
    + Native processes are supported, including extraction of coredumps from `apport` crash logs
    + Native processes can be dumped *while running*, in a manner similar to `GDB`'s `gcore` script
- [#875][857] Added [documentation][aarch64] (and tests) for AArch64 shellcode
- [#882][882] The `ROP` class now respects `context.bytes` instead of using the hard-coded value of `4` (fixed [#879][879])
- [#869][869] Added several fields to the `process` class (`uid`, `gid`, `suid`, `sgid`) which are recorded at execution time, based on the file permissions
- [#868][868] Changed the way that `ssh.process()` works internally, and it now returns a more specialized class, `ssh_process`.
    + Added `ssh_process.corefile` for fetching remote corefiles
    + Added `ssh_process.ELF` for getting an ELF of the remote executable
    + The `uid`, `gid`, and `suid`, and `sgid` which are recorded at execution time, based on the file permissions
- [#865][865] Fixes `ELF.read` to support contiguous memory reads across non-contiguous file-backed segments
- [#862][862] Adds a `symlink=` argument to `ssh.set_working_directory`, which will automatically symlink all of the files in the "old" working directory into the "new" working directory

[ssh]: http://docs.pwntools.com/en/dev/tubes/ssh.html
[gdb]: http://docs.pwntools.com/en/dev/gdb.html
[elf]: http://docs.pwntools.com/en/dev/elf.html
[corefile_docs]: http://docs.pwntools.com/en/dev/elf/corefile.html
[aarch64]: http://docs.pwntools.com/en/dev/shellcraft/aarch64.html

[685]: https://github.com/Gallopsled/pwntools/pull/685
[822]: https://github.com/Gallopsled/pwntools/pull/822
[828]: https://github.com/Gallopsled/pwntools/pull/828
[832]: https://github.com/Gallopsled/pwntools/pull/832
[833]: https://github.com/Gallopsled/pwntools/pull/833
[835]: https://github.com/Gallopsled/pwntools/pull/835
[839]: https://github.com/Gallopsled/pwntools/pull/839
[857]: https://github.com/Gallopsled/pwntools/pull/857
[861]: https://github.com/Gallopsled/pwntools/pull/861
[862]: https://github.com/Gallopsled/pwntools/pull/862
[865]: https://github.com/Gallopsled/pwntools/pull/865
[868]: https://github.com/Gallopsled/pwntools/pull/868
[869]: https://github.com/Gallopsled/pwntools/pull/869
[871]: https://github.com/Gallopsled/pwntools/pull/871
[875]: https://github.com/Gallopsled/pwntools/pull/857
[879]: https://github.com/Gallopsled/pwntools/issues/879
[882]: https://github.com/Gallopsled/pwntools/pull/882
[887]: https://github.com/Gallopsled/pwntools/pull/887


[b584ca3]: https://github.com/Gallopsled/pwntools/commit/b584ca3
[a12d0b6]: https://github.com/Gallopsled/pwntools/commit/a12d0b6
[d0267f3]: https://github.com/Gallopsled/pwntools/commit/d0267f3
[300f8e0]: https://github.com/Gallopsled/pwntools/commit/300f8e0

## 3.4.1

- [#894][894] Fix a bug when using `gdb.debug()` over ssh.
- [e021f57][e021f57] Fix a bug ([#891][891]) in `rop` when needing to insert padding to fix alignment

[e021f57]: https://github.com/Gallopsled/pwntools/commit/e021f57
[894]: https://github.com/Gallopsled/pwntools/pull/894
[891]: https://github.com/Gallopsled/pwntools/issues/891

## 3.4.0

- [#800][800] Add `shell=` option to `ssh.process()`
- [#806][806] Add `context.buffer_size` for fine-tuning `tube` performance
    + Also adds `buffer_fill_size=` argument for all tubes
- [b83a6c7][b83a6c7] Fix undocumented `process.leak` function
- [546061e][546061e] Modify `coredump_filter` of all spawned processes, so that core dumps are more complete
- [#809][809] Add several functions to `adb` (`unlink`, `mkdir`, `makedirs`, `isdir`, `exists`)
- [#817][817] Make disconnection detection more robust

[800]: https://github.com/Gallopsled/pwntools/pull/800
[806]: https://github.com/Gallopsled/pwntools/pull/806
[809]: https://github.com/Gallopsled/pwntools/pull/809
[817]: https://github.com/Gallopsled/pwntools/pull/817
[5d9792f]: https://github.com/Gallopsled/pwntools/commit/5d9792f
[b83a6c7]: https://github.com/Gallopsled/pwntools/commit/b83a6c7
[546061e]: https://github.com/Gallopsled/pwntools/commit/546061e

## 3.3.4

- [#850][850] and [#846][846] fix issues with `hexdump` and the `phd` command-line utility, when using pipes (e.g. `echo foo | phd`)
- [#852][852] Fixes register ordering in `regsort`
- [#853][853] Fixes the registers restored in `shellcraft.amd64.popad`

[846]: https://github.com/gallopsled/pwntools/pull/846
[850]: https://github.com/gallopsled/pwntools/pull/850
[852]: https://github.com/gallopsled/pwntools/pull/852
[853]: https://github.com/gallopsled/pwntools/pull/853

## 3.3.3

- [#843][843] fixed a bug in `amd64.mov`.

[843]: https://github.com/gallopsled/pwntools/pull/843

## 3.3.2

- [#840][840] fixed a regression introduced by [#837][837].

[840]: https://github.com/gallopsled/pwntools/pull/840

## 3.3.1

- [#833][833] Fixed a performance-impacting bug in the adb module.
- [#837][837] Fixed a bug([#836][836]) causing `hexdump(cyclic=True)` to throw an exception.

[833]: https://github.com/Gallopsled/pwntools/pull/833
[837]: https://github.com/Gallopsled/pwntools/pull/837
[836]: https://github.com/Gallopsled/pwntools/issues/836

## 3.3.0

- [b198ec8][b198ec8] Added `tube.stream()` function, which is like `tube.interact()` without a prompt or keyboard input.
    + Effectively, this is similar to `cat file` and just prints data as fast as it is received.
- [aec3fa6][aec3fa6] Disable update checks against GitHub
    + These checks frequently broke due to GitHub query limits
- [#757][757] Fixed `adb.wait_for_device()` re-use of the same connection
- [f9133b1][f9133b1] Add a `STDERR` magic argument to make logging go to `stderr` instead of `stdout`
    + Usage is e.g. `python foo.py STDERR` or `PWNLIB_STDERR=1 python foo.py`
    + Also adds `context.log_console` to log to any file or terminal
- [67e11a9][67e11a9] Add faster error checking to `cyclic()` when provided very large values
- [5fda658][5fda658] Expose BitPolynom in `globals()`
- [#765][765] Added `-d` option for hex-escaped output for `shellcraft` command-line tool
- [#772][772] Fixed bash completion regressions
- [30c34b7][30c34b7] Fix `ROP.call()` with `Function` objects from `ELF.functions`
- [fa402ce][fa402ce] Add `adb.uptime` and `adb.boot_time`
- [82312ba][82312ba] Add `cyclic_metasploit` and `cyclic_metasploit_find`

[757]: https://github.com/Gallopsled/pwntools/pull/757
[765]: https://github.com/Gallopsled/pwntools/pull/765
[772]: https://github.com/Gallopsled/pwntools/pull/772
[b198ec8]: https://github.com/Gallopsled/pwntools/commit/b198ec8
[aec3fa6]: https://github.com/Gallopsled/pwntools/commit/aec3fa6
[f9133b1]: https://github.com/Gallopsled/pwntools/commit/f9133b1
[67e11a9]: https://github.com/Gallopsled/pwntools/commit/67e11a9
[5fda658]: https://github.com/Gallopsled/pwntools/commit/5fda658
[30c34b7]: https://github.com/Gallopsled/pwntools/commit/30c34b7
[fa402ce]: https://github.com/Gallopsled/pwntools/commit/fa402ce
[82312ba]: https://github.com/Gallopsled/pwntools/commit/82312ba

## 3.2.1

Multiple bug fixes.

- [#783][783] Fix `adb.uninstall` typo
- [#787][787] Added error handling for `ssh.process` argument `preexec_fn`
- [#793][793] Fixed progress message in `remote()` when connections failed
- [#802][802] Fixed partition listing in `adb.partitions`, which accidentally shelled out to the `adb` binary
- [#804][804] Fix error message for 32-bit distributions
- [#805][805] Fix exception in `Core.segments` when a segment has no name
- [#811][811] Fixes and performance improvements for `adb.wait_for_device()`
- [#813][813] Fixed a release script
- [#814][814] Fixed exceptions thrown if the `$HOME` directory is not writable
- [#815][815] Properly handle `None` in `MemLeak`

[783]: https://github.com/Gallopsled/pwntools/pull/783
[787]: https://github.com/Gallopsled/pwntools/pull/787
[793]: https://github.com/Gallopsled/pwntools/pull/793
[802]: https://github.com/Gallopsled/pwntools/pull/802
[804]: https://github.com/Gallopsled/pwntools/pull/804
[805]: https://github.com/Gallopsled/pwntools/pull/805
[811]: https://github.com/Gallopsled/pwntools/pull/811
[813]: https://github.com/Gallopsled/pwntools/pull/813
[814]: https://github.com/Gallopsled/pwntools/pull/814
[815]: https://github.com/Gallopsled/pwntools/pull/815

## 3.2.0

- [#695][695] Fixed a performance regression in `phd`.
- [452605e][452605e] Fixed [#629][629] related to correct removal of temporary files.
- [ea94ee4][ea94ee4] Disallows semi-colons in for the `run_in_terminal` function, since it did not work properly in all cases.
- [6376d07][6376d07] Added the mips shellcode `pushstr_array`.
- [#700][700] Added missing MIPS shellcode documentation to readthedocs, and enabled unit tests
- [#701][701] Command line tools refactored to have a common `pwn` entry point.
    + Added an option to *not* install the traditional `asm`, `disasm`, `checksec`, etc scripts
    + All existing tools can be accessed from the `pwn` command (e.g. `pwn asm nop`).
- [#704][704] The `process` object has a new, optional argument `alarm` for setting a `SIGALRM` timeout for processes.
- [#705][705] Added the Android Emulator to the test suite and Travis CI.
    + Android Emulator is now required for the full test suite
    + Android Emulator tests are skipped if no Android-related changes are detected
- [#711][711] `DynELF` has a new attribute, `heap`, which leaks the current `brk` address (heap base).  This is useful for finding heap allocations with dlmalloc-derived allocators like those used by Glibc.
- [#717][717] `sh_string` was rewritten to emit more compact and compatible strings
    + This was achieved by embedding single-quoted non-printable literals
    + Much more testing was added
    + Emitted strings are no longer copy-paste compatible, but work fine with e.g. `tubes` module and the default `subprocess` module
- [#709][709] The `adb` module now directly talks to the `adb` server process via a new module, `adb.protocol`
    + Removes the need to shell out to `adb`
    + Avoids version-compatibility issues with `adb` server vs. client
- [#703][703] Added new methods to `adb`
    + `install` - Installs an APK
    + `uninstall` - Uninstalls a package
    + `packages` - Lists installed packages
- [4893819][4893819] Modified `shellcraft.sh` on all platforms to provide `argv[0]` and set `argc==1`
    + This is needed for systems which have Busybox or other minimal shell for `/bin/sh` which does not behave well with `argc==0` or `argv[0]==NULL`.
- [1e414af][1e414af] Added `connect()` alias for `remote()`
    + For example, `io=connect('google.com', 80)`
    + This also works with `tcp(...)` and `udp(...)` aliases
- [869ec42][869ec42] Added `ssh.read()` and `ssh.write()` aliases
- [2af55c9][2af55c9] `AdbDevice` objects exposed via e.g. `adb.devices()` now offer scoped access to all `adb` module properties
    + It is now possible to e.g. `map(lambda d: d.process(['id']).recvall(), adb.devices())`


[629]: https://github.com/Gallopsled/pwntools/issues/629
[695]: https://github.com/Gallopsled/pwntools/pull/695
[700]: https://github.com/Gallopsled/pwntools/pull/700
[701]: https://github.com/Gallopsled/pwntools/pull/701
[704]: https://github.com/Gallopsled/pwntools/pull/704
[711]: https://github.com/Gallopsled/pwntools/pull/711
[717]: https://github.com/Gallopsled/pwntools/pull/717
[709]: https://github.com/Gallopsled/pwntools/pull/709
[705]: https://github.com/Gallopsled/pwntools/pull/705
[703]: https://github.com/Gallopsled/pwntools/pull/703
[452605e]: https://github.com/Gallopsled/pwntools/commit/452605e854f4870ef5ccfdf7fb110dfd75c50feb
[ea94ee4]: https://github.com/Gallopsled/pwntools/commit/ea94ee4ca5a8060567cc9bd0dc33796a89ad0b95
[6376d07]: https://github.com/Gallopsled/pwntools/commit/6376d072660fb2250f48bd22629bbd7e3c61c758
[1e414af]: https://github.com/Gallopsled/pwntools/commit/1e414afbeb3a01242f4918f111febaa63b640eb7
[869ec42]: https://github.com/Gallopsled/pwntools/commit/869ec42082b4b98958dfe85103da9b101dde7daa
[4893819]: https://github.com/Gallopsled/pwntools/commit/4893819b4c23182da570e2f4ea4c14d73af2c0df
[2af55c9]: https://github.com/Gallopsled/pwntools/commit/2af55c9bc382eca23f89bc0abc7a07c075521f94

## 3.1.1

Fixed a bug in `MemLeak.struct` (PR: #768).

## 3.1.0

A number of smaller bugfixes and documentation tweaks.

## 3.0.4

- Fixed a bug that made 3.0.3 uninstallable (Issue: #751, PR: #752)

## 3.0.3

- Fixed some performance and usability problems with the update system (Issues:
  #723, #724, #736. PRs: #729, #738, #747).
- Fixed a bug related to internals in pyelftools (PRs: #730, #746).
- Fixed an issue with travis (Issue: #741, PRs: #743, #744, #745).

## 3.0.2

- Cherry-pick #695, as this was a regression-fix.
- Added a fix for the update checker, as it would suggest prereleases as updates to stable releases.
- Various documentation fixes.

## 3.0.1

A small bugfix release. There were a lot of references to the `master`-branch, however after 3.0.0 we use the names `stable`, `beta` and `dev` for our branches.

## 3.0.0

This was a large release (1305 commits since 2.2.0) with a lot of bugfixes and changes.  The Binjitsu project, a fork of Pwntools, was merged back into Pwntools.  As such, its features are now available here.

As always, the best source of information on specific features is the comprehensive docs at https://pwntools.readthedocs.org.

This list of changes is non-complete, but covers all of the significant changes which were appropriately documented.

#### Android

Android support via a new `adb` module, `context.device`, `context.adb_host`, and `context.adb_port`.

#### Assembly and Shellcode

- Assembly module enhancements for making ELF modules from assembly or pre-assembled shellcode.  See `asm.make_elf` and `asm.make_elf_from_assembly`.
- `asm` and `shellcraft` command-line tools support flags for the new shellcode encoders
- `asm` and `shellcraft` command-line tools support `--debug` flag for automatically launching GDB on the result
- Added MIPS, PowerPC, and AArch64 support to the `shellcraft` module
- Added Cyber Grand Challenge (CGC) support to the `shellcraft` module
- Added syscall wrappers for every Linux syscall for all supported architectures to the `shellcraft` module
    + e.g. `shellcraft.<arch>.gettimeofday`
- (e.g. `shellcraft.i386.linux.`)
- Added in-memory ELF loaders for most supported architectures
    + Only supports statically-linked binaries
    + `shellcraft.<arch>.linux.loader`

#### Context Module

- Added `context.aslr` which controls ASLR on launched processes.  This works with both `process()` and `ssh.process()`, and can be specified per-process with the `aslr=` keyword argument.
- Added `context.binary` which automatically sets all `context` variables from an ELF file.
- Added `context.device`, `context.adb`, `context.adb_port`, and `context.adb_host` for connecting to Android devices.
- Added `context.kernel` setting for SigReturn-Oriented-Programming (SROP).
- Added `context.log_file` setting for sending logs to a file.  This can be set with the `LOG_FILE` magic command-line option.
- Added `context.noptrace` setting for disabling actions which require `ptrace` support.  This is useful for turning all `gdb.debug` and `gdb.attach` options into no-ops, and can be set via the `NOPTRACE` magic command-line option.
- Added `context.proxy` which hooks all connections and sends them to a SOCKS4/SOCKS5.  This can be set via the `PROXY` magic command-line option.
- Added `context.randomize` to control randomization of settings like XOR keys and register ordering (default off).
- Added `context.terminal` for setting how to launch commands in a new terminal.

#### DynELF and MemLeak Module

- Added a `DynELF().libc` property which attempt to find the remote libc and download the ELF from LibcDB.
- Added a `DynELF().stack` property which leaks the `__environ` pointer from libc, making it easy to leak stack addresses.
- Added `MemLeak.String` and `MemLeak.NoNewlines` and other related helpers for handling special leakers which cannot e.g. handle newlines in the leaked addresses and which leak a C string (e.g. auto-append a `'\x00'`).
- Enhancements for leaking speed via `MemLeak.compare` to avoid leaking an entire field if we can tell from a partial leak that it does not match what we are searching for.

#### Encoders Module

- Added a `pwnlib.encoders` module for assembled-shellcode encoders/decoders
- Includes position-independent basic XOR encoders
- Includes position-independent delta encoders
- Includes non-position-independent alphanumeric encoders for Intel
- Includes position-independent alphanumeric encoders for ARM/Thumb

#### ELF Module

- Added a `Core` object which can parse core-files, in order to extract / search for memory contents, and extract register states (e.g. `Core('./corefile').eax`).

#### Format Strings

- Added a basic `fmtstr` module for assisting with Format String exploitation

#### GDB Module

- Added support for debugging Android devices when `context.os=='android'`
- Added helpers for debugging shellcode snippets with `gdb.debug_assembly()` and `gdb.debug_shellcode()`

#### ROP Module

- Added support for SigReturn via `pwnlib.rop.srop`
    + Occurs automatically when syscalls are invoked and a function cannot be found
    + SigReturn frames can be constructed manually with `SigreturnFrame()` objects
- Added functional doctests for ROP and SROP

#### Tubes Process Module

- `process()` has many new options, check out the documentation
    + `aslr` controls ASLR
    + `setuid` can disable the effect of setuid, allowing core dumps (useful for extracting crash state via the new `Core()` object)
    + TTY echo and control characters can be enabled via `raw` argument
- `stdout` and `stderr` are now PTYs by default
    + `stdin` can be set to a PTY also via setting `stdin=process.PTY`

#### Tubes SSH Module

- Massive enhancements all over
- `ssh` objects now have a `ssh.process()` method which avoids the need to handle shell expansion via the old `ssh.run()` method
- Files are downloaded via SFTP if available
- New `download` and `upload` methods auto-detect whether the target is a file or directory and acts accordingly
- Added `listen()` method alias for `listen_remote()`
- Added `remote()` method alias for `connect_remote()`

#### Utilities

- Added `fit()` method to combine the functionality of `flat()` with the functionality of `cyclic()`
- Added `negative()` method to negate the value of an integer via two's complement, with respect to the current integer size (`context.bytes`).
- Added `xor_key()` method to generate an XOR key which avoids undesirable bytes over a given input.
- Added a multi-threaded `bruteforce()` implementation, `mbruteforce()`.
- Added `dealarm_shell()` helper to remove the effects of `alarm()` after you've popped a shell.

## 2.2.0

This was a large release with a lot of bugfixes and changes. Only the most significant
are mentioned here.

- Added shellcodes
- Added phd
- Re-added our expansion of itertools
- Added replacements for some semi-broken python standard library modules
- Re-implemented the rop module
- Added a serial tube
- Huge performance gains in the buffering for tubes
- Re-added user agents
- Begun using Travis CI with lots of test
- Removed bundled binutils in favor of documenting how to build them yourselves
- Added support for port forwarding though our SSH module
- Added dependency for capstone and ropgadget
- Added a lots of shellcodes
- Stuff we forgot
- Lots of documentation fixes
- Lots of bugfixes<|MERGE_RESOLUTION|>--- conflicted
+++ resolved
@@ -72,16 +72,11 @@
 | [3.0.0](#300)    |          | Aug 20, 2016
 | [2.2.0](#220)    |          | Jan 5, 2015
 
-<<<<<<< HEAD
-## 4.15.0 (`dev`)
-- [#2508][2508] Ignore a warning when compiling with asm 
-=======
 ## 5.0.0 (`dev`)
 
 
 ## 4.15.0 (`beta`)
 - [#2508][2508] Ignore a warning when compiling with asm on nix
->>>>>>> e341e238
 - [#2471][2471] Properly close spawned kitty window
 - [#2358][2358] Cache output of `asm()`
 - [#2457][2457] Catch exception of non-ELF files in checksec.
@@ -117,11 +112,7 @@
 [2476]: https://github.com/Gallopsled/pwntools/pull/2476
 [2364]: https://github.com/Gallopsled/pwntools/pull/2364
 
-<<<<<<< HEAD
-## 4.14.0 (`beta`)
-=======
 ## 4.14.0 (`stable`)
->>>>>>> e341e238
 
 - [#2356][2356] Add local libc database provider for libcdb
 - [#2360][2360] Add offline parameter for `search_by_hash` series function
