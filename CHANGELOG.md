--- conflicted
+++ resolved
@@ -56,7 +56,6 @@
 | [2.2.0](#220)    |          | Jan 5, 2015
 
 ## 4.4.0 (`dev`)
-<<<<<<< HEAD
 
 - [#1602][1602] Fix bytes handling in ssh tubes
 - [#1606][1606] Fix `asm()` and `disasm()` for MSP430, S390
@@ -69,8 +68,6 @@
 [1632]: https://github.com/Gallopsled/pwntools/pull/1632
 
 ## 4.3.0 (`beta`)
-=======
->>>>>>> baa4fc5a
 
 - [#1576][1576] Add `executable=` argument to `ELF.search`
 - [#1584][1584] Add `jmp_esp`/`jmp_rsp` attribute to `ROP`
@@ -94,11 +91,6 @@
 [1564]: https://github.com/Gallopsled/pwntools/pull/1564
 [1621]: https://github.com/Gallopsled/pwntools/pull/1621
 
-<<<<<<< HEAD
-## 4.2.0 (`stable`)
-=======
-## 4.2.0 (`beta`)
-
 ## 4.3.0 (`beta`)
 
 - [#1576][1576] Add `executable=` argument to `ELF.search`
@@ -128,7 +120,6 @@
 [1625]: https://github.com/Gallopsled/pwntools/pull/1625
 
 ## 4.2.0
->>>>>>> baa4fc5a
 
 - [#1436][1436] Add ret2dlresolve automation
 - [fecf9f] tubes.ssh.process() no longer requires python 2 installed on remote (still requires python, though)
